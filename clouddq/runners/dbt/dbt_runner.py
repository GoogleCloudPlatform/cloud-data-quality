# Copyright 2021 Google LLC
#
# Licensed under the Apache License, Version 2.0 (the "License");
# you may not use this file except in compliance with the License.
# You may obtain a copy of the License at
#
#      http://www.apache.org/licenses/LICENSE-2.0
#
# Unless required by applicable law or agreed to in writing, software
# distributed under the License is distributed on an "AS IS" BASIS,
# WITHOUT WARRANTIES OR CONDITIONS OF ANY KIND, either express or implied.
# See the License for the specific language governing permissions and
# limitations under the License.
from pathlib import Path
from typing import Dict
from typing import Optional

import logging
import typing

from clouddq.integration.bigquery.bigquery_client import BigQueryClient
from clouddq.runners.dbt.dbt_connection_configs import DEFAULT_DBT_ENVIRONMENT_TARGET
from clouddq.runners.dbt.dbt_connection_configs import DbtConnectionConfig
from clouddq.runners.dbt.dbt_connection_configs import GcpDbtConnectionConfig
from clouddq.runners.dbt.dbt_utils import run_dbt
from clouddq.utils import get_template_file
from clouddq.utils import get_templates_path
from clouddq.utils import write_templated_file_to_path


logger = logging.getLogger(__name__)

DBT_TEMPLATED_FILE_LOCATIONS = {
    "profiles.yml": Path("dbt", "profiles.yml"),
    "dbt_project.yml": Path("dbt", "dbt_project.yml"),
    "main.sql": Path("dbt", "models", "data_quality_engine", "main.sql"),
    "dq_summary.sql": Path("dbt", "models", "data_quality_engine", "dq_summary.sql"),
}

HOURS_TO_EXPIRATION = "+hours_to_expiration: 24"

class DbtRunner:
    environment_target: str
    intermediate_table_expiration_hours: int
    num_threads: int
    connection_config: DbtConnectionConfig
    dbt_rule_binding_views_path: Path
    dbt_entity_summary_path: Path

    def __init__(
        self,
        gcp_project_id: str,
        gcp_bq_dataset_id: str,
        environment_target: Optional[str],
        gcp_region_id: Optional[str],
        gcp_service_account_key_path: Optional[Path],
        gcp_impersonation_credentials: Optional[str],
        intermediate_table_expiration_hours: int,
        num_threads: int,
        bigquery_client: Optional[BigQueryClient] = None,
        create_paths_if_not_exists: bool = True,
    ):
        # Prepare local dbt environment
        self.dbt_path = self._resolve_dbt_path(
            create_paths_if_not_exists=create_paths_if_not_exists,
            write_log=True,
        )
        self._prepare_dbt_project_path(
            intermediate_table_expiration_hours=intermediate_table_expiration_hours
        )
        self._prepare_dbt_main_path()
        self._prepare_rule_binding_view_path(write_log=True)
        self._prepare_entity_summary_path(write_log=True)
        self.num_threads = num_threads
        # Prepare connection configurations
        self._resolve_connection_configs(
            gcp_project_id=gcp_project_id,
            gcp_bq_dataset_id=gcp_bq_dataset_id,
            environment_target=environment_target,
            bigquery_client=bigquery_client,
            gcp_region_id=gcp_region_id,
            gcp_service_account_key_path=gcp_service_account_key_path,
            gcp_impersonation_credentials=gcp_impersonation_credentials,
            num_threads=num_threads,
        )
        logger.debug(f"Using 'dbt_profiles_dir': {self.dbt_profiles_dir}")

    def run(
        self, configs: Dict, debug: bool = False, dry_run: bool = False
    ) -> None:
        logger.debug(f"Running dbt in path: {self.dbt_path}")
        if debug:
            self.test_dbt_connection()
        run_dbt(
            dbt_path=self.dbt_path,
            dbt_profile_dir=self.dbt_profiles_dir,
            configs=configs,
            environment=self.environment_target,
            debug=False,
            dry_run=dry_run,
        )

    def test_dbt_connection(self):
        run_dbt(
            dbt_path=self.dbt_path,
            dbt_profile_dir=self.dbt_profiles_dir,
            environment=self.environment_target,
            debug=True,
            dry_run=True,
        )

    def get_dbt_path(self) -> Path:
        self._resolve_dbt_path(self.dbt_path)
        return Path(self.dbt_path)

    def get_rule_binding_view_path(self) -> Path:
        self._prepare_rule_binding_view_path()
        return Path(self.dbt_rule_binding_views_path)

    def get_entity_summary_path(self) -> Path:
        self._prepare_entity_summary_path()
        return Path(self.dbt_entity_summary_path)

    def get_dbt_profiles_dir_and_environment_target(self,
                                                    gcp_project_id: str,
                                                    gcp_bq_dataset_id: str,
                                                    gcp_region_id: Optional[str] = None,
                                                    bigquery_client: Optional[BigQueryClient] = None,
                                                    ) -> typing.Tuple:
        self._resolve_connection_configs(
            gcp_project_id=gcp_project_id,
            gcp_bq_dataset_id=gcp_bq_dataset_id,
            gcp_region_id=gcp_region_id,
            bigquery_client=bigquery_client,
            environment_target=self.environment_target,
            num_threads=self.num_threads,
        )

<<<<<<< HEAD
        return (
            Path(self.dbt_profiles_dir),
            self.environment_target
=======
    def get_dbt_environment_target(self) -> str:
        self._resolve_connection_configs(
            dbt_profiles_dir=self.dbt_profiles_dir,
            environment_target=self.environment_target,
            num_threads=self.num_threads,
>>>>>>> 565983a6
        )

    def get_dq_summary_dataset_region(self, gcp_project_id, gcp_bq_dataset_id) -> str:
        self._resolve_connection_configs(
            gcp_project_id=gcp_project_id,
            gcp_bq_dataset_id=gcp_bq_dataset_id,
            environment_target=self.environment_target,
        )
        Path(self.dbt_profiles_dir)
        return self.environment_target

    def _resolve_connection_configs(
        self,
        gcp_project_id: str,
        gcp_bq_dataset_id: str,
        environment_target: Optional[str],
        num_threads: int,
        bigquery_client: Optional[BigQueryClient] = None,
        gcp_region_id: Optional[str] = None,
        gcp_service_account_key_path: Optional[Path] = None,
        gcp_impersonation_credentials: Optional[str] = None,
    ) -> None:
        # create GcpDbtConnectionConfig
        connection_config = GcpDbtConnectionConfig(
            gcp_project_id=gcp_project_id,
            gcp_bq_dataset_id=gcp_bq_dataset_id,
            bigquery_client=bigquery_client,
            gcp_region_id=gcp_region_id,
            gcp_service_account_key_path=gcp_service_account_key_path,
            gcp_impersonation_credentials=gcp_impersonation_credentials,
        )
        self.connection_config = connection_config
        self.dbt_profiles_dir = Path(self.dbt_path)
        logger.debug(
            "Using dbt profiles.yml path: {self.dbt_profiles_dir}",
        )
        if environment_target:
            logger.debug(f"Using `environment_target`: {environment_target}")
            self.environment_target = environment_target
            self.num_threads = num_threads
        else:
<<<<<<< HEAD
            self.environment_target = DEFAULT_DBT_ENVIRONMENT_TARGET

        self.connection_config.to_dbt_profiles_yml(
            target_directory=self.dbt_profiles_dir,
            environment_target=self.environment_target,
        )
=======
            # create GcpDbtConnectionConfig
            connection_config = GcpDbtConnectionConfig(
                gcp_project_id=gcp_project_id,
                gcp_bq_dataset_id=gcp_bq_dataset_id,
                threads=num_threads,
                bigquery_client=bigquery_client,
                gcp_region_id=gcp_region_id,
                gcp_service_account_key_path=gcp_service_account_key_path,
                gcp_impersonation_credentials=gcp_impersonation_credentials,
            )
            self.connection_config = connection_config
            self.dbt_profiles_dir = Path(self.dbt_path)
            logger.debug(
                "Using dbt profiles.yml path: {self.dbt_profiles_dir}",
            )
            if environment_target:
                logger.debug(f"Using `environment_target`: {environment_target}")
                self.environment_target = environment_target
                self.connection_config.to_dbt_profiles_yml(
                    target_directory=self.dbt_profiles_dir,
                    environment_target=self.environment_target,
                )
            else:
                self.environment_target = DEFAULT_DBT_ENVIRONMENT_TARGET
                self.connection_config.to_dbt_profiles_yml(
                    target_directory=self.dbt_profiles_dir
                )
>>>>>>> 565983a6

    def _resolve_dbt_path(
        self,
        create_paths_if_not_exists: bool = False,
        write_log: bool = False,
    ) -> Path:
        logger.debug(f"Current working directory: {Path().cwd()}")
        dbt_path = Path().cwd().joinpath("dbt").absolute()
        logger.debug(f"Defaulting to use 'dbt' directory in current working directory at: {dbt_path}")
        if not dbt_path.is_dir():
            if create_paths_if_not_exists:
                logger.debug(f"Creating a new dbt directory at 'dbt_path': {dbt_path}")
                dbt_path.mkdir(parents=True, exist_ok=True)
            else:
                raise ValueError(f"Provided 'dbt_path' does not exists: {dbt_path}")
        if write_log:
            logger.debug(f"Using 'dbt_path': {dbt_path}")
        return dbt_path

    def _prepare_dbt_project_path(self,
                                  intermediate_table_expiration_hours: int) -> None:

        dbt_project_path = self.dbt_path.absolute().joinpath("dbt_project.yml")
        if not dbt_project_path.is_file():
            logger.debug(
                f"Cannot find `dbt_project.yml` in path: {dbt_project_path} \n"
                f"Writing templated file to: {dbt_project_path}/dbt_project.yml"
            )
        else:
            logger.debug(f"Using 'dbt_project_path': {dbt_project_path}")

        logger.debug(
            f"Started setting Intermediate table expiration hours "
            f"value to {intermediate_table_expiration_hours}"
        )
        template_text = get_template_file(
            DBT_TEMPLATED_FILE_LOCATIONS.get(dbt_project_path.name)
        )
        if HOURS_TO_EXPIRATION in template_text:
            template_text = template_text.replace(
                HOURS_TO_EXPIRATION,
                f"{HOURS_TO_EXPIRATION.split(':')[0]}: {intermediate_table_expiration_hours}",
            )
            logger.debug(f"Writing templated file "
                         f"{get_templates_path(dbt_project_path.name)} to "
                         f"{dbt_project_path}")
            dbt_project_path.write_text(template_text)
            logger.debug(
                f"Intermediate table expiration value is set to"
                f"{intermediate_table_expiration_hours} hours successfully."
            )
        else:
            raise ValueError(f"Failed to set intermediate table expiration "
                             f"value to {intermediate_table_expiration_hours} hours")

    def _prepare_dbt_main_path(self) -> None:
        assert self.dbt_path.is_dir()
        dbt_main_path = self.dbt_path / "models" / "data_quality_engine"
        dbt_main_path.mkdir(parents=True, exist_ok=True)
        write_templated_file_to_path(
            dbt_main_path.joinpath("main.sql"), DBT_TEMPLATED_FILE_LOCATIONS
        )
        write_templated_file_to_path(
            dbt_main_path.joinpath("dq_summary.sql"), DBT_TEMPLATED_FILE_LOCATIONS
        )

    def _prepare_rule_binding_view_path(self, write_log: bool = False) -> None:
        assert self.dbt_path.is_dir()
        self.dbt_rule_binding_views_path = (
            self.dbt_path / "models" / "rule_binding_views"
        )
        self.dbt_rule_binding_views_path.mkdir(parents=True, exist_ok=True)
        if write_log:
            logger.debug(
                "Using rule_binding_views path: "
                f"{self.dbt_rule_binding_views_path.absolute()}/",
            )

    def _prepare_entity_summary_path(self, write_log: bool = False) -> None:
        assert self.dbt_path.is_dir()
        self.dbt_entity_summary_path = (
            self.dbt_path / "models" / "entity_dq_statistics"
        )
        self.dbt_entity_summary_path.mkdir(parents=True, exist_ok=True)
        if write_log:
            logger.debug(
                "Using entity_dq_statistics path: "
                f"{self.dbt_entity_summary_path.absolute()}/",
            )<|MERGE_RESOLUTION|>--- conflicted
+++ resolved
@@ -136,17 +136,9 @@
             num_threads=self.num_threads,
         )
 
-<<<<<<< HEAD
         return (
             Path(self.dbt_profiles_dir),
             self.environment_target
-=======
-    def get_dbt_environment_target(self) -> str:
-        self._resolve_connection_configs(
-            dbt_profiles_dir=self.dbt_profiles_dir,
-            environment_target=self.environment_target,
-            num_threads=self.num_threads,
->>>>>>> 565983a6
         )
 
     def get_dq_summary_dataset_region(self, gcp_project_id, gcp_bq_dataset_id) -> str:
@@ -169,33 +161,17 @@
         gcp_service_account_key_path: Optional[Path] = None,
         gcp_impersonation_credentials: Optional[str] = None,
     ) -> None:
-        # create GcpDbtConnectionConfig
-        connection_config = GcpDbtConnectionConfig(
-            gcp_project_id=gcp_project_id,
-            gcp_bq_dataset_id=gcp_bq_dataset_id,
-            bigquery_client=bigquery_client,
-            gcp_region_id=gcp_region_id,
-            gcp_service_account_key_path=gcp_service_account_key_path,
-            gcp_impersonation_credentials=gcp_impersonation_credentials,
-        )
-        self.connection_config = connection_config
-        self.dbt_profiles_dir = Path(self.dbt_path)
-        logger.debug(
-            "Using dbt profiles.yml path: {self.dbt_profiles_dir}",
-        )
-        if environment_target:
-            logger.debug(f"Using `environment_target`: {environment_target}")
+        if dbt_profiles_dir:
+            dbt_profiles_dir = Path(dbt_profiles_dir).absolute()
+            if not dbt_profiles_dir.joinpath("profiles.yml").is_file():
+                raise ValueError(
+                    f"Cannot find connection `profiles.yml` configurations at "
+                    f"`dbt_profiles_dir` path: {dbt_profiles_dir}"
+                )
+            self.dbt_profiles_dir = dbt_profiles_dir
             self.environment_target = environment_target
             self.num_threads = num_threads
         else:
-<<<<<<< HEAD
-            self.environment_target = DEFAULT_DBT_ENVIRONMENT_TARGET
-
-        self.connection_config.to_dbt_profiles_yml(
-            target_directory=self.dbt_profiles_dir,
-            environment_target=self.environment_target,
-        )
-=======
             # create GcpDbtConnectionConfig
             connection_config = GcpDbtConnectionConfig(
                 gcp_project_id=gcp_project_id,
@@ -223,7 +199,30 @@
                 self.connection_config.to_dbt_profiles_yml(
                     target_directory=self.dbt_profiles_dir
                 )
->>>>>>> 565983a6
+        # create GcpDbtConnectionConfig
+        connection_config = GcpDbtConnectionConfig(
+            gcp_project_id=gcp_project_id,
+            gcp_bq_dataset_id=gcp_bq_dataset_id,
+            bigquery_client=bigquery_client,
+            gcp_region_id=gcp_region_id,
+            gcp_service_account_key_path=gcp_service_account_key_path,
+            gcp_impersonation_credentials=gcp_impersonation_credentials,
+        )
+        self.connection_config = connection_config
+        self.dbt_profiles_dir = Path(self.dbt_path)
+        logger.debug(
+            "Using dbt profiles.yml path: {self.dbt_profiles_dir}",
+        )
+        if environment_target:
+            logger.debug(f"Using `environment_target`: {environment_target}")
+            self.environment_target = environment_target
+        else:
+            self.environment_target = DEFAULT_DBT_ENVIRONMENT_TARGET
+
+        self.connection_config.to_dbt_profiles_yml(
+            target_directory=self.dbt_profiles_dir,
+            environment_target=self.environment_target,
+        )
 
     def _resolve_dbt_path(
         self,
