# Copyright 2021 Google LLC
#
# Licensed under the Apache License, Version 2.0 (the "License");
# you may not use this file except in compliance with the License.
# You may obtain a copy of the License at
#
#      http://www.apache.org/licenses/LICENSE-2.0
#
# Unless required by applicable law or agreed to in writing, software
# distributed under the License is distributed on an "AS IS" BASIS,
# WITHOUT WARRANTIES OR CONDITIONS OF ANY KIND, either express or implied.
# See the License for the specific language governing permissions and
# limitations under the License.

"""todo: add lib docstring."""
from pathlib import Path
from pprint import pformat

import itertools
import json
import logging
import typing

from clouddq.classes.dq_config_type import DqConfigType
from clouddq.classes.dq_configs_cache import DqConfigsCache
from clouddq.classes.dq_rule import DqRule
from clouddq.classes.dq_rule_binding import DqRuleBinding
from clouddq.classes.metadata_registry_defaults import MetadataRegistryDefaults
from clouddq.utils import assert_not_none_or_empty
from clouddq.utils import load_jinja_template
from clouddq.utils import load_yaml
from clouddq.utils import sha256_digest


logger = logging.getLogger(__name__)


def load_configs(configs_path: Path, configs_type: DqConfigType) -> typing.Dict:

    if configs_path.is_file():
        yaml_files = [configs_path]
    else:
        yaml_files = itertools.chain(
            configs_path.glob("**/*.yaml"), configs_path.glob("**/*.yml")
        )
    all_configs = {}
    for file in yaml_files:
        config = load_yaml(file, configs_type.value)
        if not config:
            continue

        all_configs = DqConfigsCache.update_config(configs_type, all_configs, config)

    if configs_type.is_required():
        assert_not_none_or_empty(
            all_configs,
            f"Failed to load {configs_type.value} from file path: {configs_path}",
        )

    return all_configs


def load_rule_bindings_config(configs_path: Path) -> typing.Dict:
    return load_configs(configs_path, DqConfigType.RULE_BINDINGS)


def load_rule_dimensions_config(configs_path: Path) -> list:
    return load_configs(configs_path, DqConfigType.RULE_DIMENSIONS)


def load_entities_config(configs_path: Path) -> typing.Dict:
    return load_configs(configs_path, DqConfigType.ENTITIES)


def load_rules_config(configs_path: Path) -> typing.Dict:
    return load_configs(configs_path, DqConfigType.RULES)


def load_row_filters_config(configs_path: Path) -> typing.Dict:
    return load_configs(configs_path, DqConfigType.ROW_FILTERS)


def load_metadata_registry_default_configs(
    configs_path: Path,
) -> MetadataRegistryDefaults:
    configs = load_configs(configs_path, DqConfigType.METADATA_REGISTRY_DEFAULTS)
    try:
        return MetadataRegistryDefaults.from_dict(configs)
    except ValueError as e:
        logger.warning(e)
        return MetadataRegistryDefaults.from_dict({})


def create_rule_binding_view_model(
    rule_binding_id: str,
    rule_binding_configs: typing.Dict,
    dq_summary_table_name: str,
    environment: str,
    configs_cache: DqConfigsCache,
<<<<<<< HEAD
    spark_runner: bool,
=======
    dq_summary_table_exists: bool = False,
>>>>>>> 728185e3
    metadata: typing.Optional[typing.Dict] = None,
    debug: bool = False,
    progress_watermark: bool = True,
    default_configs: typing.Optional[typing.Dict] = None,
) -> str:
    print("Into create view model")
    print("spark runner is", spark_runner)

    if spark_runner:
        template = load_jinja_template(
            template_path=Path("dbt", "spark", "macros", "run_dq_main.sql")
        )
    else:
        template = load_jinja_template(
            template_path=Path("dbt", "bigquery", "macros", "run_dq_main.sql")
        )
    configs = prepare_configs_from_rule_binding_id(
        rule_binding_id=rule_binding_id,
        rule_binding_configs=rule_binding_configs,
        dq_summary_table_name=dq_summary_table_name,
        environment=environment,
        configs_cache=configs_cache,
        metadata=metadata,
        progress_watermark=progress_watermark,
        default_configs=default_configs,
        dq_summary_table_exists=dq_summary_table_exists,
    )
    sql_string = template.render(configs)
    if debug:
        configs.update({"generated_sql_string": sql_string})
        logger.info(pformat(configs))
    return sql_string


def write_sql_string_as_dbt_model(
    rule_binding_id: str, sql_string: str, dbt_rule_binding_views_path: Path
) -> None:
    with open(dbt_rule_binding_views_path / f"{rule_binding_id}.sql", "w") as f:
        f.write(sql_string.strip())


def prepare_configs_from_rule_binding_id(
    rule_binding_id: str,
    rule_binding_configs: typing.Dict,
    dq_summary_table_name: str,
    environment: typing.Optional[str],
    configs_cache: DqConfigsCache,
    dq_summary_table_exists: bool = False,
    metadata: typing.Optional[typing.Dict] = None,
    progress_watermark: bool = True,
    default_configs: typing.Optional[typing.Dict] = None,
) -> typing.Dict:
    rule_binding = DqRuleBinding.from_dict(
        rule_binding_id, rule_binding_configs, default_configs
    )
    resolved_rule_binding_configs = rule_binding.resolve_all_configs_to_dict(
        configs_cache=configs_cache,
    )
    configs: typing.Dict[typing.Any, typing.Any] = {
        "configs": dict(resolved_rule_binding_configs)
    }
    if environment:
        configs.update({"environment": environment})
    if not metadata:
        metadata = dict()
    if "metadata" in rule_binding_configs:
        metadata.update(rule_binding_configs["metadata"])
    configs.update({"dq_summary_table_name": dq_summary_table_name})
    configs.update({"metadata": metadata})
    configs.update({"dq_summary_table_exists": dq_summary_table_exists})
    configs.update(
        {"configs_hashsum": sha256_digest(json.dumps(resolved_rule_binding_configs))}
    )
    configs.update({"progress_watermark": progress_watermark})
    logger.debug(f"Prepared json configs for {rule_binding_id}:\n{pformat(configs)}")
    return configs


def prepare_configs_cache(configs_path: Path) -> DqConfigsCache:
    configs_cache = DqConfigsCache()
    entities_collection = load_entities_config(configs_path)
    configs_cache.load_all_entities_collection(entities_collection)
    row_filters_collection = load_row_filters_config(configs_path)
    configs_cache.load_all_row_filters_collection(row_filters_collection)
    rule_dimensions_collection = load_rule_dimensions_config(configs_path)
    configs_cache.load_all_rule_dimensions_collection(rule_dimensions_collection)
    rules_collection = load_rules_config(configs_path)

    # validate rules against dimensions
    for rule_id, rule in rules_collection.items():
        DqRule.validate(rule_id, rule, rule_dimensions_collection)

    configs_cache.load_all_rules_collection(rules_collection)
    rule_binding_collection = load_rule_bindings_config(configs_path)
    configs_cache.load_all_rule_bindings_collection(rule_binding_collection)
    return configs_cache<|MERGE_RESOLUTION|>--- conflicted
+++ resolved
@@ -97,11 +97,8 @@
     dq_summary_table_name: str,
     environment: str,
     configs_cache: DqConfigsCache,
-<<<<<<< HEAD
+    dq_summary_table_exists: bool = False,
     spark_runner: bool,
-=======
-    dq_summary_table_exists: bool = False,
->>>>>>> 728185e3
     metadata: typing.Optional[typing.Dict] = None,
     debug: bool = False,
     progress_watermark: bool = True,
