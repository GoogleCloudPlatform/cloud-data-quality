# Copyright 2021 Google LLC
#
# Licensed under the Apache License, Version 2.0 (the "License");
# you may not use this file except in compliance with the License.
# You may obtain a copy of the License at
#
#      http://www.apache.org/licenses/LICENSE-2.0
#
# Unless required by applicable law or agreed to in writing, software
# distributed under the License is distributed on an "AS IS" BASIS,
# WITHOUT WARRANTIES OR CONDITIONS OF ANY KIND, either express or implied.
# See the License for the specific language governing permissions and
# limitations under the License.

"""todo: add lib docstring."""
import itertools
import json
import logging
from pathlib import Path
from pprint import pformat
import typing

from clouddq.classes.dq_config_type import DqConfigType
from clouddq.classes.dq_rule_binding import DqRuleBinding
from clouddq.utils import assert_not_none_or_empty
from clouddq.utils import load_jinja_template
from clouddq.utils import load_yaml
from clouddq.utils import sha256_digest


<<<<<<< HEAD
=======
logger = logging.getLogger(__name__)


def load_yaml(file_path: Path, key: str = None) -> typing.Dict:
    with file_path.open() as f:
        yaml_configs = yaml.safe_load(f)
    if not yaml_configs:
        return dict()
    return yaml_configs.get(key, dict())


def get_bigquery_dq_summary_table_name(
    dbt_profile_dir: Path, environment_target: str, dbt_project_path: Path
) -> str:
    # Get bigquery project and dataset for dq_summary table names
    if not dbt_project_path.is_file() and dbt_project_path.name == "dbt_project.yml":
        raise ValueError(
            "Not able to find 'dbt_project.yml' config file at "
            "input path {dbt_project_path}."
        )
    dbt_profiles_key = load_yaml(dbt_project_path, "profile")
    dbt_profiles_config = load_yaml(dbt_profile_dir / "profiles.yml", dbt_profiles_key)
    dbt_profile = dbt_profiles_config["outputs"][environment_target]
    dbt_project = dbt_profile["project"]
    if "{{" in dbt_project:
        dbt_project = extract_dbt_env_var(dbt_project)
    dbt_dataset = dbt_profile["dataset"]
    if "{{" in dbt_dataset:
        dbt_dataset = extract_dbt_env_var(dbt_dataset)
    dq_summary_table_name = f"{dbt_project}.{dbt_dataset}.dq_summary"
    return dq_summary_table_name


>>>>>>> 352be1e9
def load_configs(configs_path: Path, configs_type: DqConfigType) -> typing.Dict:
    if configs_path.is_file():
        yaml_files = [configs_path]
    else:
        yaml_files = itertools.chain(
            configs_path.glob("**/*.yaml"), configs_path.glob("**/*.yml")
        )
    all_configs = {}
    for file in yaml_files:
        config = load_yaml(file, configs_type.value)
        if not config:
            continue
        intersection = config.keys() & all_configs.keys()
        if intersection:
            raise ValueError(
                f"Detected Duplicated Config ID(s): {intersection} "
                f"Config IDs must be unique."
            )
        all_configs.update(config)
    assert_not_none_or_empty(
        all_configs,
        f"Failed to load {configs_type.value} from file path: {configs_path}",
    )
    return all_configs


def load_rule_bindings_config(configs_path: Path) -> typing.Dict:
    return load_configs(configs_path, DqConfigType.RULE_BINDINGS)


def load_entities_config(configs_path: Path) -> typing.Dict:
    return load_configs(configs_path, DqConfigType.ENTITIES)


def load_rules_config(configs_path: Path) -> typing.Dict:
    return load_configs(configs_path, DqConfigType.RULES)


def load_row_filters_config(configs_path: Path) -> typing.Dict:
    return load_configs(configs_path, DqConfigType.ROW_FILTERS)


def create_rule_binding_view_model(
    rule_binding_id: str,
    rule_binding_configs: typing.Dict,
    dq_summary_table_name: str,
    environment: str,
    configs_path: Path,
    entities_collection: typing.Optional[typing.Dict] = None,
    row_filters_collection: typing.Optional[typing.Dict] = None,
    rules_collection: typing.Optional[typing.Dict] = None,
    metadata: typing.Optional[typing.Dict] = None,
    debug: bool = False,
    progress_watermark: bool = True,
) -> str:
    template = load_jinja_template(
        template_path=Path("dbt", "macros", "run_dq_main.sql")
    )
    configs = prepare_configs_from_rule_binding_id(
        rule_binding_id=rule_binding_id,
        rule_binding_configs=rule_binding_configs,
        dq_summary_table_name=dq_summary_table_name,
        environment=environment,
        configs_path=configs_path,
        entities_collection=entities_collection,
        row_filters_collection=row_filters_collection,
        rules_collection=rules_collection,
        metadata=metadata,
        progress_watermark=progress_watermark,
    )
    sql_string = template.render(configs)
    if debug:
        configs.update({"generated_sql_string": sql_string})
        logger.debug(pformat(configs))
    return sql_string


def write_sql_string_as_dbt_model(
    rule_binding_id: str, sql_string: str, dbt_rule_binding_views_path: Path
) -> None:
    with open(dbt_rule_binding_views_path / f"{rule_binding_id}.sql", "w") as f:
        f.write(sql_string.strip())


def prepare_configs_from_rule_binding_id(
    rule_binding_id: str,
    rule_binding_configs: typing.Dict,
    dq_summary_table_name: str,
    environment: typing.Optional[str],
    configs_path: typing.Optional[Path],
    entities_collection: typing.Optional[typing.Dict] = None,
    row_filters_collection: typing.Optional[typing.Dict] = None,
    rules_collection: typing.Optional[typing.Dict] = None,
    metadata: typing.Optional[typing.Dict] = None,
    progress_watermark: bool = True,
) -> typing.Dict:
    (
        entities_collection,
        row_filters_collection,
        rules_collection,
    ) = load_configs_if_not_defined(
        configs_path=configs_path,
        entities_collection=entities_collection,
        row_filters_collection=row_filters_collection,
        rules_collection=rules_collection,
    )
    rule_binding = DqRuleBinding.from_dict(rule_binding_id, rule_binding_configs)
    resolved_rule_binding_configs = rule_binding.resolve_all_configs_to_dict(
        entities_collection=entities_collection,
        row_filters_collection=row_filters_collection,
        rules_collection=rules_collection,
    )
    configs: typing.Dict[typing.Any, typing.Any] = {
        "configs": dict(resolved_rule_binding_configs)
    }
    if environment:
        configs.update({"environment": environment})
    if not metadata:
        metadata = dict()
    if "metadata" in rule_binding_configs:
        metadata.update(rule_binding_configs["metadata"])
    configs.update({"dq_summary_table_name": dq_summary_table_name})
    configs.update({"metadata": metadata})
    configs.update({"configs_hashsum": sha256_digest(json.dumps(configs))})
    configs.update({"progress_watermark": progress_watermark})
    return configs


def load_configs_if_not_defined(
    configs_path: Path,
    entities_collection: typing.Dict = None,
    row_filters_collection: typing.Dict = None,
    rules_collection: typing.Dict = None,
) -> typing.Tuple[typing.Dict, typing.Dict, typing.Dict]:
    if not entities_collection:
        entities_collection = load_entities_config(configs_path)
    if not row_filters_collection:
        row_filters_collection = load_row_filters_config(configs_path)
    if not rules_collection:
        rules_collection = load_rules_config(configs_path)
    return entities_collection, row_filters_collection, rules_collection<|MERGE_RESOLUTION|>--- conflicted
+++ resolved
@@ -16,9 +16,10 @@
 import itertools
 import json
 import logging
+import typing
+
 from pathlib import Path
 from pprint import pformat
-import typing
 
 from clouddq.classes.dq_config_type import DqConfigType
 from clouddq.classes.dq_rule_binding import DqRuleBinding
@@ -28,42 +29,9 @@
 from clouddq.utils import sha256_digest
 
 
-<<<<<<< HEAD
-=======
 logger = logging.getLogger(__name__)
 
 
-def load_yaml(file_path: Path, key: str = None) -> typing.Dict:
-    with file_path.open() as f:
-        yaml_configs = yaml.safe_load(f)
-    if not yaml_configs:
-        return dict()
-    return yaml_configs.get(key, dict())
-
-
-def get_bigquery_dq_summary_table_name(
-    dbt_profile_dir: Path, environment_target: str, dbt_project_path: Path
-) -> str:
-    # Get bigquery project and dataset for dq_summary table names
-    if not dbt_project_path.is_file() and dbt_project_path.name == "dbt_project.yml":
-        raise ValueError(
-            "Not able to find 'dbt_project.yml' config file at "
-            "input path {dbt_project_path}."
-        )
-    dbt_profiles_key = load_yaml(dbt_project_path, "profile")
-    dbt_profiles_config = load_yaml(dbt_profile_dir / "profiles.yml", dbt_profiles_key)
-    dbt_profile = dbt_profiles_config["outputs"][environment_target]
-    dbt_project = dbt_profile["project"]
-    if "{{" in dbt_project:
-        dbt_project = extract_dbt_env_var(dbt_project)
-    dbt_dataset = dbt_profile["dataset"]
-    if "{{" in dbt_dataset:
-        dbt_dataset = extract_dbt_env_var(dbt_dataset)
-    dq_summary_table_name = f"{dbt_project}.{dbt_dataset}.dq_summary"
-    return dq_summary_table_name
-
-
->>>>>>> 352be1e9
 def load_configs(configs_path: Path, configs_type: DqConfigType) -> typing.Dict:
     if configs_path.is_file():
         yaml_files = [configs_path]
