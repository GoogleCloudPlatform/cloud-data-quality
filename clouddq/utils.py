--- conflicted
+++ resolved
@@ -38,9 +38,6 @@
 
 
 MAXIMUM_EXPONENTIAL_BACKOFF = 32
-
-
-logger = logging.getLogger(__name__)
 
 
 logger = logging.getLogger(__name__)
@@ -166,7 +163,31 @@
     return hashlib.sha256(text.encode("utf-8")).hexdigest()
 
 
-<<<<<<< HEAD
+def exponential_backoff(
+    retry_iteration: int, max_retry_duration: int = MAXIMUM_EXPONENTIAL_BACKOFF
+):
+    retry_duration = 2 ** retry_iteration + random.random()
+    if retry_duration <= max_retry_duration:
+        time.sleep(retry_duration)
+    else:
+        raise RuntimeError("Maximum exponential backoff duration exceeded.")
+
+
+def make_archive(source, destination, keep_top_level_folder=True):
+    source = str(source)
+    destination = str(destination)
+    base = os.path.basename(destination)
+    name = base.split(".")[0]
+    format = base.split(".")[1]
+    if keep_top_level_folder:
+        archive_from = os.path.dirname(source)
+        archive_to = os.path.basename(source.strip(os.sep))
+        shutil.make_archive(name, format, archive_from, archive_to)
+    else:
+        shutil.make_archive(name, format, source)
+    shutil.move("{}.{}".format(name, format), destination)
+
+
 def update_dict(dict1: dict, dict2: dict) -> dict:
     output_dict = {}
     for key in dict1.keys():
@@ -276,29 +297,4 @@
         if ":" in entity_uri_without_scheme:
             raise ValueError(
                 f"Invalid Entity URI : {entity_uri}, Special characters [@, #, ?, : ] are not allowed."
-            )
-=======
-def exponential_backoff(
-    retry_iteration: int, max_retry_duration: int = MAXIMUM_EXPONENTIAL_BACKOFF
-):
-    retry_duration = 2 ** retry_iteration + random.random()
-    if retry_duration <= max_retry_duration:
-        time.sleep(retry_duration)
-    else:
-        raise RuntimeError("Maximum exponential backoff duration exceeded.")
-
-
-def make_archive(source, destination, keep_top_level_folder=True):
-    source = str(source)
-    destination = str(destination)
-    base = os.path.basename(destination)
-    name = base.split(".")[0]
-    format = base.split(".")[1]
-    if keep_top_level_folder:
-        archive_from = os.path.dirname(source)
-        archive_to = os.path.basename(source.strip(os.sep))
-        shutil.make_archive(name, format, archive_from, archive_to)
-    else:
-        shutil.make_archive(name, format, source)
-    shutil.move("{}.{}".format(name, format), destination)
->>>>>>> 5446aa2d
+            )