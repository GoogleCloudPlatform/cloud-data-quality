--- conflicted
+++ resolved
@@ -20,13 +20,9 @@
 import hashlib
 import logging
 import os
-<<<<<<< HEAD
-=======
 import json
->>>>>>> 9face0fd
 import random
 import re
-import shutil
 import string
 import time
 import typing
@@ -41,7 +37,7 @@
 import yaml
 
 
-MAXIMUM_EXPONENTIAL_BACKOFF = 32
+logger = logging.getLogger(__name__)
 
 
 MAXIMUM_EXPONENTIAL_BACKOFF_SECONDS = 32
@@ -201,11 +197,7 @@
 
 
 def exponential_backoff(
-<<<<<<< HEAD
-    retry_iteration: int, max_retry_duration: int = MAXIMUM_EXPONENTIAL_BACKOFF
-=======
     retry_iteration: int, max_retry_duration: int = MAXIMUM_EXPONENTIAL_BACKOFF_SECONDS
->>>>>>> 9face0fd
 ):
     retry_duration = 2 ** retry_iteration + random.random()
     if retry_duration <= max_retry_duration:
