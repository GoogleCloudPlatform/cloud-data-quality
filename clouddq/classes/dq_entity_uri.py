# Copyright 2021 Google LLC
#
# Licensed under the Apache License, Version 2.0 (the "License");
# you may not use this file except in compliance with the License.
# You may obtain a copy of the License at
#
#      http://www.apache.org/licenses/LICENSE-2.0
#
# Unless required by applicable law or agreed to in writing, software
# distributed under the License is distributed on an "AS IS" BASIS,
# WITHOUT WARRANTIES OR CONDITIONS OF ANY KIND, either express or implied.
# See the License for the specific language governing permissions and
# limitations under the License.

"""todo: add classes docstring."""
from __future__ import annotations

from dataclasses import dataclass

import logging
import re

import typing

from clouddq.classes.metadata_registry_defaults import DATAPLEX_URI_FIELDS
from clouddq.classes.metadata_registry_defaults import BIGQUERY_URI_FIELDS
from clouddq.classes.entity_uri_schemes import EntityUriScheme
from clouddq.utils import get_from_dict_and_assert

UNSUPPORTED_URI_CONFIGS = re.compile("[@#?:]")

logger = logging.getLogger(__name__)


@dataclass
class EntityUri:
<<<<<<< HEAD
    uri: str

=======
    """ """
    scheme: EntityUriScheme
    uri_configs_string: str
    default_configs: dict
>>>>>>> 8dfe790f
    @property
    def complete_uri_string(self: EntityUri) -> str:
        return f"{self.scheme.value}://{self.uri_configs_string}"
    @property
<<<<<<< HEAD
    def location(self):
        return self.uri.split("/")[5]

    @property
    def lake(self):
        return self.uri.split("/")[7]

    @property
    def zone(self):
        return self.uri.split("/")[9]

    def get_db_primary_key(self):
        if self.scheme == "dataplex":
            return (
                    f"projects/{self.project_id}/locations/{self.location}/"
                    + f"lakes/{self.lake}/zones/{self.zone}/entities/{self.entity_id}"  # noqa: W503
            )
        else:
            raise NotImplementedError(
                f"EntityUri.get_db_primary_key() for scheme {self.scheme} is not yet supported."
            )

    @property
    def configs(self):
        return {
            "projects": self.project_id,
            "locations": self.location,
            "lakes": self.lake,
            "zones": self.zone,
            "entities": self.entity_id,
        }

=======
    def configs_dict(self: EntityUri) -> dict:
        entity_uri_list = self.uri_configs_string.split("/")
        all_configs = {}
        if self.default_configs and type(self.default_configs) == dict:
            all_configs.update(self.default_configs)
        uri_dict = dict(zip(entity_uri_list[::2], entity_uri_list[1::2]))
        all_configs.update(uri_dict)
        return all_configs
    def get_configs(self: EntityUri, configs_key: str) -> typing.Any:
        configs_dict = self.configs_dict
        return configs_dict.get(configs_key)
>>>>>>> 8dfe790f
    @classmethod
    def from_uri(cls: EntityUri, uri_string: str, default_configs: dict | None = None) -> EntityUri:
        uri_scheme, uri_configs_string = uri_string.split("://")
        scheme = EntityUriScheme(uri_scheme)
        default_scheme_configs = None
        if default_configs:
            default_scheme_configs = default_configs
        logger.debug(f"{default_scheme_configs=}")
        entity_uri = EntityUri(scheme=scheme,
            uri_configs_string=uri_configs_string,
            default_configs=default_scheme_configs)
        entity_uri.validate()
        return entity_uri
    def to_dict(self: EntityUri) -> dict:
        return {
            "uri": self.complete_uri_string,
            "scheme": self.scheme.value,
            "entity_id": self.get_entity_id(),
            "db_primary_key": self.get_db_primary_key(),
            "configs": self.configs_dict,
        }
<<<<<<< HEAD

        return dict(output)

    @classmethod
    def convert_entity_uri_to_dict(
            cls: EntityUri, entity_uri: str, delimiter: str
    ) -> dict:

        entity_uri_list = entity_uri.split(delimiter)
        return dict(zip(entity_uri_list[::2], entity_uri_list[1::2]))

    @classmethod
    def check_for_special_characters(cls: EntityUri, entity_uri: str):
        entity_uri_without_scheme = entity_uri.split("//")[1]
        special_characters = ["@", "#", "?", ":"]
        if any(spec_char in entity_uri_without_scheme for spec_char in special_characters):
            raise ValueError(
                f"Invalid Entity URI : {entity_uri}, Special characters [@, #, ?, : ] are not allowed."
            )

    @classmethod
    def check_for_valid_scheme(cls: EntityUri, scheme: str):
        if any(unsupported_scheme.value == scheme for unsupported_scheme in DataplexUnsupportedSchemes):
            raise NotImplementedError(f"{scheme} scheme is not implemented.")

        if any(supported_scheme.value != scheme for supported_scheme in DataplexSupportedSchemes):
            raise ValueError(f"{scheme} scheme is invalid.")

    @classmethod
    def check_for_valid_entity_uri_dict(cls: EntityUri, entity_uri: str, entity_uri_dict: dict):

        project_id = entity_uri_dict.get("projects")
        assert_not_none_or_empty(
            value=project_id,
            error_msg=f"Required argument project_id is missing in the URI : {entity_uri}",
        )

        location_id = entity_uri_dict.get("locations")
        assert_not_none_or_empty(
            value=location_id,
            error_msg=f"Required argument location_id is missing in the URI : {entity_uri}",
        )

        lake_id = entity_uri_dict.get("lakes")
        assert_not_none_or_empty(
            value=lake_id,
            error_msg=f"Required argument lake_id is missing in the URI : {entity_uri}",
        )

        zone_id = entity_uri_dict.get("zones")
        assert_not_none_or_empty(
            value=zone_id,
            error_msg=f"Required argument zone_id is missing in the URI : {entity_uri}",
        )

        entity_id = entity_uri_dict.get("entities")
        assert_not_none_or_empty(
            value=entity_id,
            error_msg=f"Required argument entity_id is missing in the URI : {entity_uri}",
        )

        if entity_id.endswith("*"):
            raise NotImplementedError(
                f"{entity_id} wildcard filter is not implemented."
            )


    @classmethod
    def validate_uri_and_assert(
            cls: EntityUri, entity_uri: str
    ) -> typing.Any:  # noqa: C901

        entity_uri_dict = cls.convert_entity_uri_to_dict(entity_uri, delimiter="/")
        scheme = entity_uri.split("//")[0] + "//"
        EntityUri.check_for_valid_scheme(scheme=scheme)
        EntityUri.check_for_special_characters(entity_uri=entity_uri)

        valid_entity_uri_keys = ["dataplex:", "projects", "locations", "lakes", "zones", "entities"]
        if any(key not in valid_entity_uri_keys for key in entity_uri_dict):
            raise ValueError(f"Invalid Entity URI : {entity_uri}")

        if "projects" not in entity_uri_dict:
            if "locations" not in entity_uri_dict:
                if "lakes" not in entity_uri_dict:
                    if "zones" in entity_uri_dict:
                        raise NotImplementedError(
                            f"{entity_uri} is not implemented."
                        )

        EntityUri.check_for_valid_entity_uri_dict(entity_uri=entity_uri, entity_uri_dict=entity_uri_dict)
=======
    def validate(self: EntityUri) -> None:
        configs = self.configs_dict
        if "*" in self.uri_configs_string:
            raise NotImplementedError(
                f"EntityUri: '{self.scheme}://{self.uri_configs_string}' "
                f"does not yet support wildcard character: '*'."
                )
        unsupported_configs = UNSUPPORTED_URI_CONFIGS.search(self.uri_configs_string)
        if unsupported_configs:
            raise ValueError(
                f"EntityUri: '{self.scheme}://{self.uri_configs_string}' "
                f"contains unsupported entity_uri character: '{unsupported_configs.group(0)}'."
                )
        if self.scheme == EntityUriScheme.DATAPLEX:
            self._validate_dataplex_uri_fields(
                config_id=self.complete_uri_string, 
                configs=configs)
        elif self.scheme == EntityUriScheme.BIGQUERY:
            self._validate_bigquery_uri_fields(
                config_id=self.complete_uri_string, 
                configs=configs)
        else:
            raise NotImplementedError(
                f"EntityUri scheme '{self.scheme}' in entity_uri: "
                f"'{self.complete_uri_string}'"
                " is not yet supported.")
        assert "None" not in self.get_db_primary_key()
        assert "None" not in self.get_entity_id()
    def get_entity_id(self: EntityUri) -> str:
        if self.scheme == EntityUriScheme.DATAPLEX:
            return self.get_configs('entities')
        elif self.scheme == EntityUriScheme.BIGQUERY:
            return self.get_db_primary_key()
        else:
            raise NotImplementedError(
                f"EntityUri.get_entity_id() for scheme '{self.scheme}' "
                f"is not yet supported in entity_uri '{self.complete_uri_string}'."
            )
    def get_db_primary_key(self) -> str:
        if self.scheme == EntityUriScheme.DATAPLEX:
            return (
                f"projects/{self.get_configs('projects')}/"
                f"locations/{self.get_configs('locations')}/"
                f"lakes/{self.get_configs('lakes')}/"
                f"zones/{self.get_configs('zones')}/"
                f"entities/{self.get_configs('entities')}"  # noqa: W503
            )
        elif self.scheme == EntityUriScheme.BIGQUERY:
            return (
                f"projects/{self.get_configs('projects')}/"
                f"datasets/{self.get_configs('datasets')}/"
                f"tables/{self.get_configs('tables')}"
            )
        else:
            raise NotImplementedError(
                f"EntityUri.get_db_primary_key() for scheme '{self.scheme}' "
                f"is not yet supported in entity_uri '{self.complete_uri_string}'."
            )
    def _validate_dataplex_uri_fields(self, config_id: str, configs: dict) -> None:
        expected_fields = DATAPLEX_URI_FIELDS
        for field in expected_fields:
            get_from_dict_and_assert(
                config_id=config_id,
                kwargs=configs,
                key=field,
            )
    def _validate_bigquery_uri_fields(self, config_id: str, configs: dict) -> None:
        expected_fields = BIGQUERY_URI_FIELDS
        for field in expected_fields:
            get_from_dict_and_assert(
                config_id=config_id,
                kwargs=configs,
                key=field,
            )

if __name__ == "__main__":
    dataplex_uri = "dataplex://projects/dataplex-clouddq/locations/us-central1/lakes/amandeep-dev-lake/zones/raw/entities/contact_details"
    print(f"{dataplex_uri=}")
    dataplex_entity_uri = EntityUri.from_uri(dataplex_uri)
    print(f"{dataplex_entity_uri.configs_dict=}")
    print(f"{dataplex_entity_uri.get_entity_id()=}")
    print(f"{dataplex_entity_uri.get_db_primary_key()=}")
    print(f"{dataplex_entity_uri.to_dict()=}")
    bigquery_uri = "bigquery://projects/project-id/datasets/dataset-id/tables/table-id"
    print(f"{bigquery_uri=}")
    bigquery_entity_uri = EntityUri.from_uri(bigquery_uri)
    print(f"{bigquery_entity_uri.configs_dict=}")
    print(f"{bigquery_entity_uri.get_entity_id()=}")
    print(f"{bigquery_entity_uri.get_db_primary_key()=}")
    print(f"{bigquery_entity_uri.to_dict()=}")
    try:
        gcs_uri = "gs://bucket-name/tables/table-id"
        print(f"{gcs_uri=}")
        gcs_entity_uri = EntityUri.from_uri(gcs_uri)
        print(f"{gcs_entity_uri=}")
    except NotImplementedError as e:
        print(e)
        pass
    try:
        unsupported_uri = "dataplex://projects/dataplex-clouddq/locations/us-central1/lakes/amandeep-dev-lake/zones/raw/entities/contact_details:column"
        print(f"{unsupported_uri=}")
        unsupported_entity_uri = EntityUri.from_uri(unsupported_uri)
        print(f"{unsupported_entity_uri=}")
    except ValueError as e:
        print(e)
        pass
    try:
        unsupported_uri = "dataplex://projects/dataplex-clouddq/locations/us-central1/lakes/amandeep-dev-lake/zones/raw/entities/contact_details_*"
        print(f"{unsupported_uri=}")
        unsupported_entity_uri = EntityUri.from_uri(unsupported_uri)
        print(f"{unsupported_entity_uri=}")
    except NotImplementedError as e:
        print(e)
        pass
    try:
        validation_error_uri = "dataplex://projects/dataplex-clouddq/locations/us-central1/lakes/amandeep-dev-lake/zones/raw/entitie/contact_details"
        print(f"{validation_error_uri=}")
        validation_error_uri_entity_uri = EntityUri.from_uri(validation_error_uri)
        print(f"{validation_error_uri_entity_uri=}")
    except ValueError as e:
        print(e)
        pass
    try:
        validation_error_uri = "dataplex://dataplex-clouddq/locations/us-central1/lakes/amandeep-dev-lake/zones/raw/entities/contact_details"
        print(f"{validation_error_uri=}")
        validation_error_uri_entity_uri = EntityUri.from_uri(validation_error_uri)
        print(f"{validation_error_uri_entity_uri=}")
    except ValueError as e:
        print(e)
        pass
    try:
        validation_error_uri = "dataplex://projects/dataplex-clouddq/locations//lakes/amandeep-dev-lake/zones/raw/entities/contact_details"
        print(f"{validation_error_uri=}")
        validation_error_uri_entity_uri = EntityUri.from_uri(validation_error_uri)
        print(f"{validation_error_uri_entity_uri=}")
    except ValueError as e:
        print(e)
        pass

# @dataclass
# class EntityUri:

#     uri: str

#     @property
#     def scheme(self):
#         return self.uri.split("/")[0].replace(":", "")

#     @property
#     def entity_id(self):
#         return self.uri.split("/")[11]

#     @property
#     def project_id(self):
#         return self.uri.split("/")[3]

#     @property
#     def location(self):
#         return self.uri.split("/")[5]

#     @property
#     def lake(self):
#         return self.uri.split("/")[7]

#     @property
#     def zone(self):
#         return self.uri.split("/")[9]

#     def get_db_primary_key(self):
#         if self.scheme == "dataplex":
#             return (
#                 f"projects/{self.project_id}/locations/{self.location}/"
#                 + f"lakes/{self.lake}/zones/{self.zone}/entities/{self.entity_id}"  # noqa: W503
#             )
#         else:
#             raise NotImplementedError(
#                 f"EntityUri.get_db_primary_key() for scheme {self.scheme} is not yet supported."
#             )

#     @property
#     def configs(self):
#         return {
#             "projects": self.project_id,
#             "locations": self.location,
#             "lakes": self.lake,
#             "zones": self.zone,
#             "entities": self.entity_id,
#         }

#     @classmethod
#     def from_uri(cls: EntityUri, entity_uri: str) -> EntityUri:

#         cls.validate_uri_and_assert(entity_uri=entity_uri)

#         return EntityUri(
#             uri=entity_uri,
#         )

#     def to_dict(self: EntityUri) -> dict:
#         """
#         Serialize Entity URI to dictionary
#         Args:
#           self: EntityUri:

#         Returns:

#         """

#         output = {
#             "uri": self.uri,
#             "scheme": self.scheme,
#             "entity_id": self.entity_id,
#             "db_primary_key": self.get_db_primary_key(),
#             "configs": self.configs,
#         }

#         return dict(output)

#     @classmethod
#     def convert_entity_uri_to_dict(
#         cls: EntityUri, entity_uri: str, delimiter: str
#     ) -> dict:

#         entity_uri_list = entity_uri.split(delimiter)
#         return dict(zip(entity_uri_list[::2], entity_uri_list[1::2]))

#     @classmethod
#     def validate_uri_and_assert(
#         cls: EntityUri, entity_uri: str
#     ) -> typing.Any:  # noqa: C901

#         entity_uri_dict = cls.convert_entity_uri_to_dict(entity_uri, delimiter="/")

#         scheme = entity_uri.split("//")[0] + "//"
#         entity_uri_without_scheme = entity_uri.split("//")[1]

#         for unsupported_scheme in DataplexUnsupportedSchemes:
#             if scheme == unsupported_scheme.value:
#                 raise NotImplementedError(f"{scheme} scheme is not implemented.")

#         for supported_scheme in DataplexSupportedSchemes:
#             if scheme != supported_scheme.value:
#                 raise ValueError(f"{scheme} scheme is invalid.")

#         else:

#             if "projects" not in entity_uri_dict:
#                 if "locations" not in entity_uri_dict:
#                     if "lakes" not in entity_uri_dict:
#                         if "zones" in entity_uri_dict:
#                             raise NotImplementedError(
#                                 f"{entity_uri} is not implemented."
#                             )

#             if "projects" not in entity_uri_dict:
#                 raise ValueError(f"Invalid Entity URI : {entity_uri}")

#             if "locations" not in entity_uri_dict:
#                 raise ValueError(f"Invalid Entity URI : {entity_uri}")

#             if "lakes" not in entity_uri_dict:
#                 raise ValueError(f"Invalid Entity URI : {entity_uri}")

#             if "zones" not in entity_uri_dict:
#                 raise ValueError(f"Invalid Entity URI : {entity_uri}")

#             if "entities" not in entity_uri_dict:
#                 raise ValueError(f"Invalid Entity URI : {entity_uri}")

#             project_id = entity_uri_dict.get("projects")
#             assert_not_none_or_empty(
#                 value=project_id,
#                 error_msg=f"Cannot find required argument project_id in the URI : {entity_uri}",
#             )

#             location_id = entity_uri_dict.get("locations")
#             assert_not_none_or_empty(
#                 value=location_id,
#                 error_msg=f"Cannot find required argument location_id in the URI : {entity_uri}",
#             )

#             lake_id = entity_uri_dict.get("lakes")
#             assert_not_none_or_empty(
#                 value=lake_id,
#                 error_msg=f"Cannot find required argument lake_id in the URI : {entity_uri}",
#             )

#             zone_id = entity_uri_dict.get("zones")
#             assert_not_none_or_empty(
#                 value=zone_id,
#                 error_msg=f"Cannot find required argument zone_id in the URI : {entity_uri}",
#             )

#             entity_id = entity_uri_dict.get("entities")
#             assert_not_none_or_empty(
#                 value=entity_id,
#                 error_msg=f"Cannot find required argument entity_id in the URI : {entity_uri}",
#             )

#             if entity_id.endswith("*"):
#                 raise NotImplementedError(
#                     f"{entity_id} wildcard filter is not implemented."
#                 )

#             if "@" in entity_uri_without_scheme:
#                 raise ValueError(
#                     f"Invalid Entity URI : {entity_uri}, Special characters [@, #, ?, : ] are not allowed."
#                 )

#             if "#" in entity_uri_without_scheme:
#                 raise ValueError(
#                     f"Invalid Entity URI : {entity_uri}, Special characters [@, #, ?, : ] are not allowed."
#                 )

#             if "?" in entity_uri_without_scheme:
#                 raise ValueError(
#                     f"Invalid Entity URI : {entity_uri}, Special characters [@, #, ?, : ] are not allowed."
#                 )

#             if ":" in entity_uri_without_scheme:
#                 raise ValueError(
#                     f"Invalid Entity URI : {entity_uri}, Special characters [@, #, ?, : ] are not allowed."
#                 )
>>>>>>> 8dfe790f
<|MERGE_RESOLUTION|>--- conflicted
+++ resolved
@@ -34,53 +34,16 @@
 
 @dataclass
 class EntityUri:
-<<<<<<< HEAD
-    uri: str
-
-=======
     """ """
     scheme: EntityUriScheme
     uri_configs_string: str
     default_configs: dict
->>>>>>> 8dfe790f
+
     @property
     def complete_uri_string(self: EntityUri) -> str:
         return f"{self.scheme.value}://{self.uri_configs_string}"
-    @property
-<<<<<<< HEAD
-    def location(self):
-        return self.uri.split("/")[5]
 
     @property
-    def lake(self):
-        return self.uri.split("/")[7]
-
-    @property
-    def zone(self):
-        return self.uri.split("/")[9]
-
-    def get_db_primary_key(self):
-        if self.scheme == "dataplex":
-            return (
-                    f"projects/{self.project_id}/locations/{self.location}/"
-                    + f"lakes/{self.lake}/zones/{self.zone}/entities/{self.entity_id}"  # noqa: W503
-            )
-        else:
-            raise NotImplementedError(
-                f"EntityUri.get_db_primary_key() for scheme {self.scheme} is not yet supported."
-            )
-
-    @property
-    def configs(self):
-        return {
-            "projects": self.project_id,
-            "locations": self.location,
-            "lakes": self.lake,
-            "zones": self.zone,
-            "entities": self.entity_id,
-        }
-
-=======
     def configs_dict(self: EntityUri) -> dict:
         entity_uri_list = self.uri_configs_string.split("/")
         all_configs = {}
@@ -89,23 +52,25 @@
         uri_dict = dict(zip(entity_uri_list[::2], entity_uri_list[1::2]))
         all_configs.update(uri_dict)
         return all_configs
+
     def get_configs(self: EntityUri, configs_key: str) -> typing.Any:
         configs_dict = self.configs_dict
         return configs_dict.get(configs_key)
->>>>>>> 8dfe790f
+
     @classmethod
     def from_uri(cls: EntityUri, uri_string: str, default_configs: dict | None = None) -> EntityUri:
         uri_scheme, uri_configs_string = uri_string.split("://")
-        scheme = EntityUriScheme(uri_scheme)
+        scheme = EntityUriScheme.from_scheme(uri_scheme)
         default_scheme_configs = None
         if default_configs:
             default_scheme_configs = default_configs
-        logger.debug(f"{default_scheme_configs=}")
+        logger.debug(f"{default_scheme_configs}")
         entity_uri = EntityUri(scheme=scheme,
             uri_configs_string=uri_configs_string,
             default_configs=default_scheme_configs)
         entity_uri.validate()
         return entity_uri
+
     def to_dict(self: EntityUri) -> dict:
         return {
             "uri": self.complete_uri_string,
@@ -114,98 +79,7 @@
             "db_primary_key": self.get_db_primary_key(),
             "configs": self.configs_dict,
         }
-<<<<<<< HEAD
 
-        return dict(output)
-
-    @classmethod
-    def convert_entity_uri_to_dict(
-            cls: EntityUri, entity_uri: str, delimiter: str
-    ) -> dict:
-
-        entity_uri_list = entity_uri.split(delimiter)
-        return dict(zip(entity_uri_list[::2], entity_uri_list[1::2]))
-
-    @classmethod
-    def check_for_special_characters(cls: EntityUri, entity_uri: str):
-        entity_uri_without_scheme = entity_uri.split("//")[1]
-        special_characters = ["@", "#", "?", ":"]
-        if any(spec_char in entity_uri_without_scheme for spec_char in special_characters):
-            raise ValueError(
-                f"Invalid Entity URI : {entity_uri}, Special characters [@, #, ?, : ] are not allowed."
-            )
-
-    @classmethod
-    def check_for_valid_scheme(cls: EntityUri, scheme: str):
-        if any(unsupported_scheme.value == scheme for unsupported_scheme in DataplexUnsupportedSchemes):
-            raise NotImplementedError(f"{scheme} scheme is not implemented.")
-
-        if any(supported_scheme.value != scheme for supported_scheme in DataplexSupportedSchemes):
-            raise ValueError(f"{scheme} scheme is invalid.")
-
-    @classmethod
-    def check_for_valid_entity_uri_dict(cls: EntityUri, entity_uri: str, entity_uri_dict: dict):
-
-        project_id = entity_uri_dict.get("projects")
-        assert_not_none_or_empty(
-            value=project_id,
-            error_msg=f"Required argument project_id is missing in the URI : {entity_uri}",
-        )
-
-        location_id = entity_uri_dict.get("locations")
-        assert_not_none_or_empty(
-            value=location_id,
-            error_msg=f"Required argument location_id is missing in the URI : {entity_uri}",
-        )
-
-        lake_id = entity_uri_dict.get("lakes")
-        assert_not_none_or_empty(
-            value=lake_id,
-            error_msg=f"Required argument lake_id is missing in the URI : {entity_uri}",
-        )
-
-        zone_id = entity_uri_dict.get("zones")
-        assert_not_none_or_empty(
-            value=zone_id,
-            error_msg=f"Required argument zone_id is missing in the URI : {entity_uri}",
-        )
-
-        entity_id = entity_uri_dict.get("entities")
-        assert_not_none_or_empty(
-            value=entity_id,
-            error_msg=f"Required argument entity_id is missing in the URI : {entity_uri}",
-        )
-
-        if entity_id.endswith("*"):
-            raise NotImplementedError(
-                f"{entity_id} wildcard filter is not implemented."
-            )
-
-
-    @classmethod
-    def validate_uri_and_assert(
-            cls: EntityUri, entity_uri: str
-    ) -> typing.Any:  # noqa: C901
-
-        entity_uri_dict = cls.convert_entity_uri_to_dict(entity_uri, delimiter="/")
-        scheme = entity_uri.split("//")[0] + "//"
-        EntityUri.check_for_valid_scheme(scheme=scheme)
-        EntityUri.check_for_special_characters(entity_uri=entity_uri)
-
-        valid_entity_uri_keys = ["dataplex:", "projects", "locations", "lakes", "zones", "entities"]
-        if any(key not in valid_entity_uri_keys for key in entity_uri_dict):
-            raise ValueError(f"Invalid Entity URI : {entity_uri}")
-
-        if "projects" not in entity_uri_dict:
-            if "locations" not in entity_uri_dict:
-                if "lakes" not in entity_uri_dict:
-                    if "zones" in entity_uri_dict:
-                        raise NotImplementedError(
-                            f"{entity_uri} is not implemented."
-                        )
-
-        EntityUri.check_for_valid_entity_uri_dict(entity_uri=entity_uri, entity_uri_dict=entity_uri_dict)
-=======
     def validate(self: EntityUri) -> None:
         configs = self.configs_dict
         if "*" in self.uri_configs_string:
@@ -234,6 +108,7 @@
                 " is not yet supported.")
         assert "None" not in self.get_db_primary_key()
         assert "None" not in self.get_entity_id()
+
     def get_entity_id(self: EntityUri) -> str:
         if self.scheme == EntityUriScheme.DATAPLEX:
             return self.get_configs('entities')
@@ -244,6 +119,7 @@
                 f"EntityUri.get_entity_id() for scheme '{self.scheme}' "
                 f"is not yet supported in entity_uri '{self.complete_uri_string}'."
             )
+
     def get_db_primary_key(self) -> str:
         if self.scheme == EntityUriScheme.DATAPLEX:
             return (
@@ -264,6 +140,7 @@
                 f"EntityUri.get_db_primary_key() for scheme '{self.scheme}' "
                 f"is not yet supported in entity_uri '{self.complete_uri_string}'."
             )
+
     def _validate_dataplex_uri_fields(self, config_id: str, configs: dict) -> None:
         expected_fields = DATAPLEX_URI_FIELDS
         for field in expected_fields:
@@ -272,6 +149,7 @@
                 kwargs=configs,
                 key=field,
             )
+
     def _validate_bigquery_uri_fields(self, config_id: str, configs: dict) -> None:
         expected_fields = BIGQUERY_URI_FIELDS
         for field in expected_fields:
@@ -279,254 +157,4 @@
                 config_id=config_id,
                 kwargs=configs,
                 key=field,
-            )
-
-if __name__ == "__main__":
-    dataplex_uri = "dataplex://projects/dataplex-clouddq/locations/us-central1/lakes/amandeep-dev-lake/zones/raw/entities/contact_details"
-    print(f"{dataplex_uri=}")
-    dataplex_entity_uri = EntityUri.from_uri(dataplex_uri)
-    print(f"{dataplex_entity_uri.configs_dict=}")
-    print(f"{dataplex_entity_uri.get_entity_id()=}")
-    print(f"{dataplex_entity_uri.get_db_primary_key()=}")
-    print(f"{dataplex_entity_uri.to_dict()=}")
-    bigquery_uri = "bigquery://projects/project-id/datasets/dataset-id/tables/table-id"
-    print(f"{bigquery_uri=}")
-    bigquery_entity_uri = EntityUri.from_uri(bigquery_uri)
-    print(f"{bigquery_entity_uri.configs_dict=}")
-    print(f"{bigquery_entity_uri.get_entity_id()=}")
-    print(f"{bigquery_entity_uri.get_db_primary_key()=}")
-    print(f"{bigquery_entity_uri.to_dict()=}")
-    try:
-        gcs_uri = "gs://bucket-name/tables/table-id"
-        print(f"{gcs_uri=}")
-        gcs_entity_uri = EntityUri.from_uri(gcs_uri)
-        print(f"{gcs_entity_uri=}")
-    except NotImplementedError as e:
-        print(e)
-        pass
-    try:
-        unsupported_uri = "dataplex://projects/dataplex-clouddq/locations/us-central1/lakes/amandeep-dev-lake/zones/raw/entities/contact_details:column"
-        print(f"{unsupported_uri=}")
-        unsupported_entity_uri = EntityUri.from_uri(unsupported_uri)
-        print(f"{unsupported_entity_uri=}")
-    except ValueError as e:
-        print(e)
-        pass
-    try:
-        unsupported_uri = "dataplex://projects/dataplex-clouddq/locations/us-central1/lakes/amandeep-dev-lake/zones/raw/entities/contact_details_*"
-        print(f"{unsupported_uri=}")
-        unsupported_entity_uri = EntityUri.from_uri(unsupported_uri)
-        print(f"{unsupported_entity_uri=}")
-    except NotImplementedError as e:
-        print(e)
-        pass
-    try:
-        validation_error_uri = "dataplex://projects/dataplex-clouddq/locations/us-central1/lakes/amandeep-dev-lake/zones/raw/entitie/contact_details"
-        print(f"{validation_error_uri=}")
-        validation_error_uri_entity_uri = EntityUri.from_uri(validation_error_uri)
-        print(f"{validation_error_uri_entity_uri=}")
-    except ValueError as e:
-        print(e)
-        pass
-    try:
-        validation_error_uri = "dataplex://dataplex-clouddq/locations/us-central1/lakes/amandeep-dev-lake/zones/raw/entities/contact_details"
-        print(f"{validation_error_uri=}")
-        validation_error_uri_entity_uri = EntityUri.from_uri(validation_error_uri)
-        print(f"{validation_error_uri_entity_uri=}")
-    except ValueError as e:
-        print(e)
-        pass
-    try:
-        validation_error_uri = "dataplex://projects/dataplex-clouddq/locations//lakes/amandeep-dev-lake/zones/raw/entities/contact_details"
-        print(f"{validation_error_uri=}")
-        validation_error_uri_entity_uri = EntityUri.from_uri(validation_error_uri)
-        print(f"{validation_error_uri_entity_uri=}")
-    except ValueError as e:
-        print(e)
-        pass
-
-# @dataclass
-# class EntityUri:
-
-#     uri: str
-
-#     @property
-#     def scheme(self):
-#         return self.uri.split("/")[0].replace(":", "")
-
-#     @property
-#     def entity_id(self):
-#         return self.uri.split("/")[11]
-
-#     @property
-#     def project_id(self):
-#         return self.uri.split("/")[3]
-
-#     @property
-#     def location(self):
-#         return self.uri.split("/")[5]
-
-#     @property
-#     def lake(self):
-#         return self.uri.split("/")[7]
-
-#     @property
-#     def zone(self):
-#         return self.uri.split("/")[9]
-
-#     def get_db_primary_key(self):
-#         if self.scheme == "dataplex":
-#             return (
-#                 f"projects/{self.project_id}/locations/{self.location}/"
-#                 + f"lakes/{self.lake}/zones/{self.zone}/entities/{self.entity_id}"  # noqa: W503
-#             )
-#         else:
-#             raise NotImplementedError(
-#                 f"EntityUri.get_db_primary_key() for scheme {self.scheme} is not yet supported."
-#             )
-
-#     @property
-#     def configs(self):
-#         return {
-#             "projects": self.project_id,
-#             "locations": self.location,
-#             "lakes": self.lake,
-#             "zones": self.zone,
-#             "entities": self.entity_id,
-#         }
-
-#     @classmethod
-#     def from_uri(cls: EntityUri, entity_uri: str) -> EntityUri:
-
-#         cls.validate_uri_and_assert(entity_uri=entity_uri)
-
-#         return EntityUri(
-#             uri=entity_uri,
-#         )
-
-#     def to_dict(self: EntityUri) -> dict:
-#         """
-#         Serialize Entity URI to dictionary
-#         Args:
-#           self: EntityUri:
-
-#         Returns:
-
-#         """
-
-#         output = {
-#             "uri": self.uri,
-#             "scheme": self.scheme,
-#             "entity_id": self.entity_id,
-#             "db_primary_key": self.get_db_primary_key(),
-#             "configs": self.configs,
-#         }
-
-#         return dict(output)
-
-#     @classmethod
-#     def convert_entity_uri_to_dict(
-#         cls: EntityUri, entity_uri: str, delimiter: str
-#     ) -> dict:
-
-#         entity_uri_list = entity_uri.split(delimiter)
-#         return dict(zip(entity_uri_list[::2], entity_uri_list[1::2]))
-
-#     @classmethod
-#     def validate_uri_and_assert(
-#         cls: EntityUri, entity_uri: str
-#     ) -> typing.Any:  # noqa: C901
-
-#         entity_uri_dict = cls.convert_entity_uri_to_dict(entity_uri, delimiter="/")
-
-#         scheme = entity_uri.split("//")[0] + "//"
-#         entity_uri_without_scheme = entity_uri.split("//")[1]
-
-#         for unsupported_scheme in DataplexUnsupportedSchemes:
-#             if scheme == unsupported_scheme.value:
-#                 raise NotImplementedError(f"{scheme} scheme is not implemented.")
-
-#         for supported_scheme in DataplexSupportedSchemes:
-#             if scheme != supported_scheme.value:
-#                 raise ValueError(f"{scheme} scheme is invalid.")
-
-#         else:
-
-#             if "projects" not in entity_uri_dict:
-#                 if "locations" not in entity_uri_dict:
-#                     if "lakes" not in entity_uri_dict:
-#                         if "zones" in entity_uri_dict:
-#                             raise NotImplementedError(
-#                                 f"{entity_uri} is not implemented."
-#                             )
-
-#             if "projects" not in entity_uri_dict:
-#                 raise ValueError(f"Invalid Entity URI : {entity_uri}")
-
-#             if "locations" not in entity_uri_dict:
-#                 raise ValueError(f"Invalid Entity URI : {entity_uri}")
-
-#             if "lakes" not in entity_uri_dict:
-#                 raise ValueError(f"Invalid Entity URI : {entity_uri}")
-
-#             if "zones" not in entity_uri_dict:
-#                 raise ValueError(f"Invalid Entity URI : {entity_uri}")
-
-#             if "entities" not in entity_uri_dict:
-#                 raise ValueError(f"Invalid Entity URI : {entity_uri}")
-
-#             project_id = entity_uri_dict.get("projects")
-#             assert_not_none_or_empty(
-#                 value=project_id,
-#                 error_msg=f"Cannot find required argument project_id in the URI : {entity_uri}",
-#             )
-
-#             location_id = entity_uri_dict.get("locations")
-#             assert_not_none_or_empty(
-#                 value=location_id,
-#                 error_msg=f"Cannot find required argument location_id in the URI : {entity_uri}",
-#             )
-
-#             lake_id = entity_uri_dict.get("lakes")
-#             assert_not_none_or_empty(
-#                 value=lake_id,
-#                 error_msg=f"Cannot find required argument lake_id in the URI : {entity_uri}",
-#             )
-
-#             zone_id = entity_uri_dict.get("zones")
-#             assert_not_none_or_empty(
-#                 value=zone_id,
-#                 error_msg=f"Cannot find required argument zone_id in the URI : {entity_uri}",
-#             )
-
-#             entity_id = entity_uri_dict.get("entities")
-#             assert_not_none_or_empty(
-#                 value=entity_id,
-#                 error_msg=f"Cannot find required argument entity_id in the URI : {entity_uri}",
-#             )
-
-#             if entity_id.endswith("*"):
-#                 raise NotImplementedError(
-#                     f"{entity_id} wildcard filter is not implemented."
-#                 )
-
-#             if "@" in entity_uri_without_scheme:
-#                 raise ValueError(
-#                     f"Invalid Entity URI : {entity_uri}, Special characters [@, #, ?, : ] are not allowed."
-#                 )
-
-#             if "#" in entity_uri_without_scheme:
-#                 raise ValueError(
-#                     f"Invalid Entity URI : {entity_uri}, Special characters [@, #, ?, : ] are not allowed."
-#                 )
-
-#             if "?" in entity_uri_without_scheme:
-#                 raise ValueError(
-#                     f"Invalid Entity URI : {entity_uri}, Special characters [@, #, ?, : ] are not allowed."
-#                 )
-
-#             if ":" in entity_uri_without_scheme:
-#                 raise ValueError(
-#                     f"Invalid Entity URI : {entity_uri}, Special characters [@, #, ?, : ] are not allowed."
-#                 )
->>>>>>> 8dfe790f
+            )