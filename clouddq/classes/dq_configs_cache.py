--- conflicted
+++ resolved
@@ -274,12 +274,6 @@
                             f"Current Dataplex default configs from "
                             f"'metadata_registry_defaults' YAML:\n"
                             f"{pformat(default_configs)}\n\n"
-<<<<<<< HEAD
-                            f"Ensure BigQuery entity exists in the correct Dataplex zone. "
-                            f"If Bigquery Entity is a External Table created by Dataplex,"
-                            f"you must specify Dataplex Entity URI instead of a Bigquery URI."
-=======
->>>>>>> caa5e364
                         )
                     else:
                         dataplex_entity = dataplex_entities_match[0]
