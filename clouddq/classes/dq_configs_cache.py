# Copyright 2021 Google LLC
#
# Licensed under the Apache License, Version 2.0 (the "License");
# you may not use this file except in compliance with the License.
# You may obtain a copy of the License at
#
#      http://www.apache.org/licenses/LICENSE-2.0
#
# Unless required by applicable law or agreed to in writing, software
# distributed under the License is distributed on an "AS IS" BASIS,
# WITHOUT WARRANTIES OR CONDITIONS OF ANY KIND, either express or implied.
# See the License for the specific language governing permissions and
# limitations under the License.

"""todo: add classes docstring."""
from __future__ import annotations

from dataclasses import dataclass
from pprint import pformat

import logging
import sqlite3
import time

from sqlite_utils import Database
from sqlite_utils.db import NotFoundError

from clouddq.classes.metadata_registry_defaults import SAMPLE_DEFAULT_REGISTRIES_YAML
from clouddq.utils import convert_json_value_to_dict
from clouddq.utils import unnest_object_to_list

import clouddq.classes.dq_entity as dq_entity
import clouddq.classes.dq_entity_uri as dq_entity_uri
import clouddq.classes.dq_row_filter as dq_row_filter
import clouddq.classes.dq_rule as dq_rule
import clouddq.classes.dq_rule_binding as dq_rule_binding
import clouddq.classes.dq_rule_dimensions as dq_rule_dimensions
import clouddq.integration.dataplex.clouddq_dataplex as clouddq_dataplex


logger = logging.getLogger(__name__)


@dataclass
class DqConfigsCache:
    _cache_db: Database

    def __init__(self, sqlite3_db_name: str | None = None):
        if sqlite3_db_name:
            cache_db = Database(sqlite3.connect(sqlite3_db_name))
        else:
            cache_db = Database("clouddq_configs.db", recreate=True)
        self._cache_db = cache_db

    def get_table_entity_id(self, entity_id: str) -> dq_entity.DqEntity:
        entity_id = entity_id.upper()
        try:
            logger.debug(
                f"Attempting to get from configs cache table entity_id: {entity_id}"
            )
            entity_record = self._cache_db["entities"].get(entity_id)
        except NotFoundError:
            error_message = (
                f"Table Entity_ID: {entity_id} not found in 'entities' config cache."
            )
            raise NotFoundError(error_message)
        convert_json_value_to_dict(entity_record, "environment_override")
        convert_json_value_to_dict(entity_record, "columns")
        entity = dq_entity.DqEntity.from_dict(entity_id, entity_record)
        return entity

    def get_rule_id(self, rule_id: str) -> dq_rule.DqRule:
        rule_id = rule_id.upper()
        try:
            rule_record = self._cache_db["rules"].get(rule_id)
        except NotFoundError:
            error_message = f"Rule_ID: {rule_id} not found in 'rules' config cache."
            logger.error(error_message, exc_info=True)
            raise NotFoundError(error_message)
        convert_json_value_to_dict(rule_record, "params")
        rule = dq_rule.DqRule.from_dict(rule_id, rule_record)
        return rule

    def get_rule_dimensions(self) -> dq_rule.DqRuleDimensions:
        try:
            dims = self._cache_db["rule_dimensions"].get("rule_dimension")
        except NotFoundError:
            error_message = "Rule dimensions not found in config cache."
            logger.error(error_message, exc_info=True)
            raise NotFoundError(error_message)
        return dq_rule_dimensions.DqRuleDimensions(dims)

    def get_row_filter_id(self, row_filter_id: str) -> dq_row_filter.DqRowFilter:
        row_filter_id = row_filter_id.upper()
        try:
            row_filter_record = self._cache_db["row_filters"].get(row_filter_id)
        except NotFoundError:
            error_message = f"Row Filter ID: {row_filter_id} not found in 'row_filters' config cache."
            raise NotFoundError(error_message)
        row_filter = dq_row_filter.DqRowFilter.from_dict(
            row_filter_id, row_filter_record
        )
        return row_filter

    def get_rule_binding_id(
        self, rule_binding_id: str
    ) -> dq_rule_binding.DqRuleBinding:
        rule_binding_id = rule_binding_id.upper()
        try:
            rule_binding_record = self._cache_db["rule_bindings"].get(rule_binding_id)
        except NotFoundError:
            error_message = f"Rule_Binding_ID: {rule_binding_id} not found in 'rule_bindings' config cache."
            raise NotFoundError(error_message)
        convert_json_value_to_dict(rule_binding_record, "rule_ids")
        convert_json_value_to_dict(rule_binding_record, "metadata")
        rule_binding = dq_rule_binding.DqRuleBinding.from_dict(
            rule_binding_id, rule_binding_record
        )
        return rule_binding

    def load_all_rule_bindings_collection(self, rule_binding_collection: dict) -> None:
        logger.debug(
            f"Loading 'rule_bindings' configs into cache:\n{pformat(rule_binding_collection.keys())}"
        )
        rule_bindings_rows = unnest_object_to_list(rule_binding_collection)
        for record in rule_bindings_rows:
            if "entity_uri" not in record:
                record.update({"entity_uri": None})
        self._cache_db["rule_bindings"].upsert_all(
            rule_bindings_rows, pk="id", alter=True
        )

    def load_all_entities_collection(self, entities_collection: dict) -> None:
        logger.debug(
            f"Loading 'entities' configs into cache:\n{pformat(entities_collection.keys())}"
        )
        self._cache_db["entities"].upsert_all(
            unnest_object_to_list(entities_collection), pk="id", alter=True
        )

    def load_all_row_filters_collection(self, row_filters_collection: dict) -> None:
        logger.debug(
            f"Loading 'row_filters' configs into cache:\n{pformat(row_filters_collection.keys())}"
        )
        self._cache_db["row_filters"].upsert_all(
            unnest_object_to_list(row_filters_collection), pk="id", alter=True
        )

    def load_all_rules_collection(self, rules_collection: dict) -> None:
        logger.debug(
            f"Loading 'rules' configs into cache:\n{pformat(rules_collection.keys())}"
        )
        self._cache_db["rules"].upsert_all(
            unnest_object_to_list(rules_collection), pk="id", alter=True
        )

    def load_all_rule_dimensions_collection(
        self, rule_dimensions_collection: list
    ) -> None:
        logger.debug(
            f"Loading 'rule_dimensions' configs into cache:\n{pformat(rule_dimensions_collection)}"
        )
        self._cache_db["rule_dimensions"].upsert_all(
            [{"rule_dimension": dim} for dim in rule_dimensions_collection],
            pk="rule_dimension",
<<<<<<< HEAD
            alter=True
=======
            alter=True,
>>>>>>> b3a04fb3
        )

    def resolve_dataplex_entity_uris(  # noqa: C901
        self,
        client: clouddq_dataplex.CloudDqDataplexClient,
        default_configs: dict | None = None,
        target_rule_binding_ids: list[str] = None,
        enable_experimental_bigquery_entity_uris: bool = True,
    ) -> None:
        if not target_rule_binding_ids:
            target_rule_binding_ids = ["ALL"]
        logger.debug(
            f"Using Dataplex default configs for resolving entity_uris:\n{pformat(default_configs)}"
        )
        for record in self._cache_db.query(
            "select distinct entity_uri, id from rule_bindings where entity_uri is not null"
        ):
            if (
                target_rule_binding_ids[0] == "ALL"
                or record["id"] in target_rule_binding_ids  # noqa: W503
            ):
                logger.info(
                    f"Calling Dataplex Metadata list entities API to retrieve schema "
                    f"for entity_uri:\n{pformat(record)}"
                )
                try:
                    entity_uri = dq_entity_uri.EntityUri.from_uri(
                        uri_string=record["entity_uri"],
                        default_configs=default_configs,
                    )
                except Exception as e:
                    raise ValueError(
                        "Failed to parse 'entity_uri' from rule_binding ID "
                        f"'{record['id']}' with error:\n{e}"
                    )
                logger.debug(
                    f"Parsed entity_uri configs:\n{pformat(entity_uri.to_dict())}"
                )
                time.sleep(1)
                if entity_uri.scheme == "dataplex":
                    dataplex_entity = client.get_dataplex_entity(
                        gcp_project_id=entity_uri.get_configs("projects"),
                        location_id=entity_uri.get_configs("locations"),
                        lake_name=entity_uri.get_configs("lakes"),
                        zone_id=entity_uri.get_configs("zones"),
                        entity_id=entity_uri.get_entity_id(),
                    )
                    clouddq_entity = dq_entity.DqEntity.from_dataplex_entity(
                        entity_id=entity_uri.get_db_primary_key(),
                        dataplex_entity=dataplex_entity,
                    ).to_dict()
                    resolved_entity = unnest_object_to_list(clouddq_entity)
                elif entity_uri.scheme == "bigquery":
                    if not enable_experimental_bigquery_entity_uris:
                        raise NotImplementedError(
                            f"entity_uri '{entity_uri.complete_uri_string}' "
                            f"in rule_binding id '{record['id']}' "
                            "has unsupported scheme 'bigquery://'.\n"
                            "Use CLI flag --enable_experimental_bigquery_entity_uris "
                            "to enable looking up bigquery:// entity_uri scheme in format "
                            "bigquery://projects/<project-id>/datasets/<dataset-id>/tables/<table-id> "
                            "schemes using Dataplex Metadata API.\n"
                            "Ensure the BigQuery dataset containing this table "
                            "is registered as an asset in Dataplex.\n"
                            "You can then specify the corresponding Dataplex "
                            "projects/locations/lakes/zones as part of the "
                            "metadata_default_registries YAML configs, e.g.\n"
                            f"{SAMPLE_DEFAULT_REGISTRIES_YAML}"
                        )
                    required_arguments = ["projects", "lakes", "locations", "zones"]
                    for argument in required_arguments:
                        uri_argument = entity_uri.get_configs(argument)
                        if not uri_argument:
                            raise RuntimeError(
                                f"Failed to retrieve default Dataplex '{argument}' for "
                                f"entity_uri: {entity_uri.complete_uri_string}. \n"
                                f"'{argument}' is a required argument to look-up metadata for the entity_uri "
                                "using Dataplex Metadata API.\n"
                                "Ensure the BigQuery dataset containing this table "
                                "is registered as an asset in Dataplex.\n"
                                "You can then specify the corresponding Dataplex "
                                "projects/locations/lakes/zones as part of the "
                                "metadata_default_registries YAML configs, e.g.\n"
                                f"{SAMPLE_DEFAULT_REGISTRIES_YAML}"
                            )
                    dataplex_entities_match = client.list_dataplex_entities(
                        gcp_project_id=entity_uri.get_configs("projects"),
                        location_id=entity_uri.get_configs("locations"),
                        lake_name=entity_uri.get_configs("lakes"),
                        zone_id=entity_uri.get_configs("zones"),
                        data_path=entity_uri.get_entity_id(),
                    )
                    logger.info(
                        f"Retrieved Dataplex Entities:\n{pformat(dataplex_entities_match)}"
                    )
                    if len(dataplex_entities_match) != 1:
                        raise RuntimeError(
                            "Failed to retrieve Dataplex Metadata entry for "
                            f"entity_uri '{entity_uri.complete_uri_string}' in "
                            f"Rule Binding ID '{record['id']}' with error:\n"
                            f"{pformat(dataplex_entities_match.json())}\n\n"
                            f"Parsed entity_uri configs:\n"
                            f"{pformat(entity_uri.to_dict())}\n\n"
                            f"Current Dataplex default configs from "
                            f"'metadata_registry_defaults' YAML:\n"
                            f"{pformat(default_configs)}\n\n"
                        )
                    else:
                        dataplex_entity = dataplex_entities_match[0]
                        clouddq_entity = dq_entity.DqEntity.from_dataplex_entity(
                            entity_id=entity_uri.get_db_primary_key(),
                            dataplex_entity=dataplex_entity,
                        ).to_dict()
                    resolved_entity = unnest_object_to_list(clouddq_entity)
                logger.debug(f"Writing parsed Dataplex Entity to db: {resolved_entity}")
                self._cache_db["entities"].upsert_all(
                    resolved_entity, pk="id", alter=True
                )
                self._cache_db["rule_bindings"].update(
                    record["id"], {"entity_id": resolved_entity[0]["id"]}, alter=True
                )

    def update_config(
        configs_type: str, config_old: list | dict, config_new: list | dict
    ) -> list | dict:
        if configs_type == "rule_dimensions":
            return DqConfigsCache.update_config_lists(config_old, config_new)
        else:
            return DqConfigsCache.update_config_dicts(config_old, config_new)

    def update_config_dicts(config_old: dict, config_new: dict) -> dict:

        if not config_old and not config_new:
            return {}
        elif not config_old:
            return config_new.copy()
        elif not config_new:
            return config_old.copy()
        else:
            intersection = config_old.keys() & config_new.keys()

            # The new config defines keys that we have already loaded
            if intersection:
                # Verify that objects pointed to by duplicate keys are identical
                config_old_i = {}
                config_new_i = {}
                for k in intersection:
                    config_old_i[k] = config_old[k]
                    config_new_i[k] = config_new[k]

                # == on dicts performs deep compare:
                if not config_old_i == config_new_i:
                    raise ValueError(
                        f"Detected Duplicated Config ID(s): {intersection} "
                        f"If a config ID is repeated, it must be for an identical "
                        f"configuration."
                    )

            updated = config_old.copy()
            updated.update(config_new)
            return updated

    def update_config_lists(config_old: list, config_new: list) -> list:

        if not config_old and not config_new:
            return []
        elif not config_old:
            return config_new.copy()
        elif not config_new:
            return config_old.copy()
        else:
            # Both lists contain data. This is only OK if they are identical.
            if not sorted(config_old) == sorted(config_new):
                raise ValueError(
                    f"Detected Duplicated Config: {config_new}."
                    f"If a config is repeated, it must be identical."
                )
            return config_old.copy()

    # def get_entities_from_rule_bindings(
    #             self, target_rule_binding_ids: list[str]
    #         ) -> dict[str, str]:
    #     for record in self._cache_db.query(
    #         "select distinct e.id, rb.id "
    #         "e.source_database, e.table_name, e.database_name, e.instance_name"
    #         "from entities e inner join rule_bindings rb"
    #         " on e.id = rb.rule"
    #         "from rule_bindings "
    #         f"where  is in ({','.join(target_rule_binding_ids)})"
    #     ):<|MERGE_RESOLUTION|>--- conflicted
+++ resolved
@@ -163,11 +163,7 @@
         self._cache_db["rule_dimensions"].upsert_all(
             [{"rule_dimension": dim} for dim in rule_dimensions_collection],
             pk="rule_dimension",
-<<<<<<< HEAD
-            alter=True
-=======
             alter=True,
->>>>>>> b3a04fb3
         )
 
     def resolve_dataplex_entity_uris(  # noqa: C901
