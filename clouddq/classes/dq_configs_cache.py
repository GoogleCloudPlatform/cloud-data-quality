# Copyright 2021 Google LLC
#
# Licensed under the Apache License, Version 2.0 (the "License");
# you may not use this file except in compliance with the License.
# You may obtain a copy of the License at
#
#      http://www.apache.org/licenses/LICENSE-2.0
#
# Unless required by applicable law or agreed to in writing, software
# distributed under the License is distributed on an "AS IS" BASIS,
# WITHOUT WARRANTIES OR CONDITIONS OF ANY KIND, either express or implied.
# See the License for the specific language governing permissions and
# limitations under the License.

"""todo: add classes docstring."""
from __future__ import annotations

from dataclasses import dataclass
from pprint import pformat

import logging
import re
import sqlite3

from sqlite_utils import Database
from sqlite_utils.db import NotFoundError

from clouddq.classes.metadata_registry_defaults import SAMPLE_DEFAULT_REGISTRIES_YAML
from clouddq.integration.bigquery.bigquery_client import BigQueryClient
from clouddq.utils import convert_json_value_to_dict
from clouddq.utils import unnest_object_to_list

import clouddq.classes.dq_entity as dq_entity
import clouddq.classes.dq_entity_uri as dq_entity_uri
import clouddq.classes.dq_row_filter as dq_row_filter
import clouddq.classes.dq_rule as dq_rule
import clouddq.classes.dq_rule_binding as dq_rule_binding
import clouddq.classes.dq_rule_dimensions as dq_rule_dimensions
import clouddq.integration.dataplex.clouddq_dataplex as clouddq_dataplex


logger = logging.getLogger(__name__)

RE_NON_ALPHANUMERIC = re.compile(r"[^0-9a-zA-Z_]+")
NUM_RULES_PER_TABLE = 50
GET_ENTITY_SUMMARY_QUERY = """
select
    e.instance_name,
    e.database_name,
    e.table_name,
    rb.column_id,
    rb.row_filter_id,
    group_concat(rb.id, ',') as rule_binding_ids_list,
    group_concat(json_array_length(rb.rule_ids), ',') as rules_per_rule_binding
from
    entities e
inner join
    rule_bindings rb
    on e.id = rb.entity_id
where
    rb.id in ({target_rule_binding_ids_list})
group by
    1,2,3,4,5
"""
GET_DISTINCT_ENTITY_URIS_SQL = """
select distinct
    entity_uri,
    group_concat(id, ',') as rule_binding_ids_list
from
    rule_bindings
where
    entity_uri is not null
    and id in ({target_rule_binding_ids_list})
group by
    1
"""


@dataclass
class DqConfigsCache:
    _cache_db: Database

    def __init__(self, sqlite3_db_name: str | None = None):
        if sqlite3_db_name:
            cache_db = Database(sqlite3.connect(sqlite3_db_name))
        else:
            cache_db = Database("clouddq_configs.db", recreate=True)
        self._cache_db = cache_db

    def get_table_entity_id(self, entity_id: str) -> dq_entity.DqEntity:
        entity_id = entity_id.upper()
        try:
            logger.debug(
                f"Attempting to get from configs cache table entity_id: {entity_id}"
            )
            entity_record = self._cache_db["entities"].get(entity_id)
        except NotFoundError:
            error_message = (
                f"Table Entity_ID: {entity_id} not found in 'entities' config cache."
            )
            raise NotFoundError(error_message)
        convert_json_value_to_dict(entity_record, "environment_override")
        convert_json_value_to_dict(entity_record, "columns")
        entity = dq_entity.DqEntity.from_dict(entity_id, entity_record)
        partition_fields = entity.get_partition_fields()
        entity.partition_fields = partition_fields
        return entity

    def get_rule_id(self, rule_id: str) -> dq_rule.DqRule:
        rule_id = rule_id.upper()
        try:
            rule_record = self._cache_db["rules"].get(rule_id)
        except NotFoundError:
            error_message = f"Rule_ID: {rule_id} not found in 'rules' config cache."
            logger.error(error_message, exc_info=True)
            raise NotFoundError(error_message)
        convert_json_value_to_dict(rule_record, "params")
        rule = dq_rule.DqRule.from_dict(rule_id, rule_record)
        return rule

    def get_rule_dimensions(self) -> dq_rule.DqRuleDimensions:
        try:
            dims = self._cache_db["rule_dimensions"].get("rule_dimension")
        except NotFoundError:
            error_message = "Rule dimensions not found in config cache."
            logger.error(error_message, exc_info=True)
            raise NotFoundError(error_message)
        return dq_rule_dimensions.DqRuleDimensions(dims)

    def get_row_filter_id(self, row_filter_id: str) -> dq_row_filter.DqRowFilter:
        row_filter_id = row_filter_id.upper()
        try:
            row_filter_record = self._cache_db["row_filters"].get(row_filter_id)
        except NotFoundError:
            error_message = f"Row Filter ID: {row_filter_id} not found in 'row_filters' config cache."
            raise NotFoundError(error_message)
        row_filter = dq_row_filter.DqRowFilter.from_dict(
            row_filter_id, row_filter_record
        )
        return row_filter

    def get_rule_binding_id(
        self, rule_binding_id: str
    ) -> dq_rule_binding.DqRuleBinding:
        rule_binding_id = rule_binding_id.upper()
        try:
            rule_binding_record = self._cache_db["rule_bindings"].get(rule_binding_id)
        except NotFoundError:
            error_message = f"Rule_Binding_ID: {rule_binding_id} not found in 'rule_bindings' config cache."
            raise NotFoundError(error_message)
        convert_json_value_to_dict(rule_binding_record, "rule_ids")
        convert_json_value_to_dict(rule_binding_record, "metadata")
        rule_binding = dq_rule_binding.DqRuleBinding.from_dict(
            rule_binding_id, rule_binding_record
        )
        return rule_binding

    def load_all_rule_bindings_collection(self, rule_binding_collection: dict) -> None:
        logger.debug(
            f"Loading 'rule_bindings' configs into cache:\n{pformat(rule_binding_collection.keys())}"
        )
        rule_bindings_rows = unnest_object_to_list(rule_binding_collection)
        for record in rule_bindings_rows:
            if "entity_uri" not in record:
                record.update({"entity_uri": None})
        self._cache_db["rule_bindings"].upsert_all(
            rule_bindings_rows, pk="id", alter=True
        )

    def load_all_entities_collection(self, entities_collection: dict) -> None:
        logger.debug(
            f"Loading 'entities' configs into cache:\n{pformat(entities_collection.keys())}"
        )
        enriched_entities_configs = {}
        for entity_id, entity_configs in entities_collection.items():
            entity = dq_entity.DqEntity.from_dict(entity_id, entity_configs)
            enriched_entities_configs.update(entity.to_dict())
        logger.debug(
            f"entities_collection:\n{pformat(entities_collection)}\n"
            f"enriched_entities_configs:\n{pformat(enriched_entities_configs)}"
        )
        self._cache_db["entities"].upsert_all(
            unnest_object_to_list(enriched_entities_configs), pk="id", alter=True
        )

    def load_all_row_filters_collection(self, row_filters_collection: dict) -> None:
        logger.debug(
            f"Loading 'row_filters' configs into cache:\n{pformat(row_filters_collection.keys())}"
        )
        self._cache_db["row_filters"].upsert_all(
            unnest_object_to_list(row_filters_collection), pk="id", alter=True
        )

    def load_all_rules_collection(self, rules_collection: dict) -> None:
        logger.debug(
            f"Loading 'rules' configs into cache:\n{pformat(rules_collection.keys())}"
        )
        self._cache_db["rules"].upsert_all(
            unnest_object_to_list(rules_collection), pk="id", alter=True
        )

    def load_all_rule_dimensions_collection(
        self, rule_dimensions_collection: list
    ) -> None:
        logger.debug(
            f"Loading 'rule_dimensions' configs into cache:\n{pformat(rule_dimensions_collection)}"
        )
        self._cache_db["rule_dimensions"].upsert_all(
            [{"rule_dimension": dim} for dim in rule_dimensions_collection],
            pk="rule_dimension",
            alter=True,
        )

    def resolve_dataplex_entity_uris(  # noqa: C901
        self,
        client: clouddq_dataplex.CloudDqDataplexClient,
        bigquery_client: BigQueryClient,
        target_rule_binding_ids: list[str],
        default_configs: dict | None = None,
        enable_experimental_bigquery_entity_uris: bool = True,
        enable_experimental_dataplex_gcs_validation: bool = True,
    ) -> None:
        logger.debug(
            f"Using Dataplex default configs for resolving entity_uris:\n{pformat(default_configs)}"
        )
        query = GET_DISTINCT_ENTITY_URIS_SQL.format(
            target_rule_binding_ids_list=",".join(
                [f"'{id}'" for id in target_rule_binding_ids]
            )
        )
        for record in self._cache_db.query(query):
            logger.info(
                f"Calling Dataplex Metadata API to retrieve schema "
                f"for entity_uri:\n{pformat(record)}"
            )
            try:
                entity_uri = dq_entity_uri.EntityUri.from_uri(
                    uri_string=record["entity_uri"],
                    default_configs=default_configs,
                )
            except Exception as e:
                raise ValueError(
                    "Failed to parse 'entity_uri' from rule_binding ID "
                    f"'{record['id']}' with error:\n{e}"
                )
            logger.debug(f"Parsed entity_uri configs:\n{pformat(entity_uri.to_dict())}")
            if entity_uri.scheme == "dataplex":
                dataplex_entity = client.get_dataplex_entity(
                    gcp_project_id=entity_uri.get_configs("projects"),
                    location_id=entity_uri.get_configs("locations"),
                    lake_name=entity_uri.get_configs("lakes"),
                    zone_id=entity_uri.get_configs("zones"),
                    entity_id=entity_uri.get_entity_id(),
                )
                if dataplex_entity.system == "CLOUD_STORAGE":
                    if not enable_experimental_dataplex_gcs_validation:
                        raise NotImplementedError(
                            "Use CLI flag --enable_experimental_dataplex_gcs_validation "
                            "to enable validating Dataplex GCS resources using BigQuery "
                            "External Tables"
                        )
                clouddq_entity = dq_entity.DqEntity.from_dataplex_entity(
                    entity_id=entity_uri.get_db_primary_key(),
                    dataplex_entity=dataplex_entity,
                )
                entity_uri_primary_key = entity_uri.get_db_primary_key().upper()
                gcs_entity_external_table_name = clouddq_entity.get_table_name()
                logger.debug(
                    f"GCS Entity External Table Name is {gcs_entity_external_table_name}"
                )
<<<<<<< HEAD
                if entity_uri.scheme == "dataplex":
                    dataplex_entity = client.get_dataplex_entity(
                        gcp_project_id=entity_uri.get_configs("projects"),
                        location_id=entity_uri.get_configs("locations"),
                        lake_name=entity_uri.get_configs("lakes"),
                        zone_id=entity_uri.get_configs("zones"),
                        entity_id=entity_uri.get_entity_id(),
                    )
                    if dataplex_entity.system == "CLOUD_STORAGE":
                        if not enable_experimental_dataplex_gcs_validation:
                            raise NotImplementedError(
                                "Use CLI flag --enable_experimental_dataplex_gcs_validation "
                                "To enable validating Dataplex GCS resources using BigQuery "
                                "External Tables"
                            )
                    clouddq_entity = dq_entity.DqEntity.from_dataplex_entity(
                        entity_id=entity_uri.get_db_primary_key(),
                        dataplex_entity=dataplex_entity,
                    )
                    entity_uri_primary_key = entity_uri.get_db_primary_key().upper()
                    gcs_entity_external_table_name = clouddq_entity.get_table_name()
=======
                bq_table_exists = bigquery_client.is_table_exists(
                    table=gcs_entity_external_table_name,
                    project_id=clouddq_entity.instance_name,
                )
                if bq_table_exists:
>>>>>>> 0c068663
                    logger.debug(
                        f"The External Table {gcs_entity_external_table_name} for Entity URI "
                        f"{entity_uri_primary_key} exists in Bigquery."
                    )
                else:
                    raise RuntimeError(
                        f"Unable to find Bigquery External Table  {gcs_entity_external_table_name} "
                        f"for Entity URI {entity_uri_primary_key}"
                    )
                resolved_entity = unnest_object_to_list(clouddq_entity.to_dict())
            elif entity_uri.scheme == "bigquery":
                if not enable_experimental_bigquery_entity_uris:
                    raise NotImplementedError(
                        f"entity_uri '{entity_uri.complete_uri_string}' "
                        f"in rule_binding id '{record['id']}' "
                        "has unsupported scheme 'bigquery://'.\n"
                        "Use CLI flag --enable_experimental_bigquery_entity_uris "
                        "to enable looking up bigquery:// entity_uri scheme in format "
                        "bigquery://projects/<project-id>/datasets/<dataset-id>/tables/<table-id> "
                        "schemes using Dataplex Metadata API.\n"
                        "Ensure the BigQuery dataset containing this table "
                        "is registered as an asset in Dataplex.\n"
                        "You can then specify the corresponding Dataplex "
                        "projects/locations/lakes/zones as part of the "
                        "metadata_default_registries YAML configs, e.g.\n"
                        f"{SAMPLE_DEFAULT_REGISTRIES_YAML}"
                    )
                required_arguments = ["projects", "lakes", "locations", "zones"]
                for argument in required_arguments:
                    uri_argument = entity_uri.get_configs(argument)
                    if not uri_argument:
                        raise RuntimeError(
                            f"Failed to retrieve default Dataplex '{argument}' for "
                            f"entity_uri: {entity_uri.complete_uri_string}. \n"
                            f"'{argument}' is a required argument to look-up metadata for the entity_uri "
                            "using Dataplex Metadata API.\n"
                            "Ensure the BigQuery dataset containing this table "
                            "is registered as an asset in Dataplex.\n"
                            "You can then specify the corresponding Dataplex "
                            "projects/locations/lakes/zones as part of the "
                            "metadata_default_registries YAML configs, e.g.\n"
                            f"{SAMPLE_DEFAULT_REGISTRIES_YAML}"
                        )
                dataplex_entities_match = client.list_dataplex_entities(
                    gcp_project_id=entity_uri.get_configs("projects"),
                    location_id=entity_uri.get_configs("locations"),
                    lake_name=entity_uri.get_configs("lakes"),
                    zone_id=entity_uri.get_configs("zones"),
                    data_path=entity_uri.get_entity_id(),
                )
                logger.info(
                    f"Retrieved Dataplex Entities:\n{pformat(dataplex_entities_match)}"
                )
                if len(dataplex_entities_match) != 1:
                    raise RuntimeError(
                        "Failed to retrieve Dataplex Metadata entry for "
                        f"entity_uri '{entity_uri.complete_uri_string}' in "
                        f"Rule Binding ID '{record['id']}' with error:\n"
                        f"{pformat(dataplex_entities_match.json())}\n\n"
                        f"Parsed entity_uri configs:\n"
                        f"{pformat(entity_uri.to_dict())}\n\n"
                        f"Current Dataplex default configs from "
                        f"'metadata_registry_defaults' YAML:\n"
                        f"{pformat(default_configs)}\n\n"
                    )
                else:
                    dataplex_entity = dataplex_entities_match[0]
                    clouddq_entity = dq_entity.DqEntity.from_dataplex_entity(
                        entity_id=entity_uri.get_db_primary_key(),
                        dataplex_entity=dataplex_entity,
                    ).to_dict()
                resolved_entity = unnest_object_to_list(clouddq_entity)
            logger.debug(f"Writing parsed Dataplex Entity to db: {resolved_entity}")
            self._cache_db["entities"].upsert_all(resolved_entity, pk="id", alter=True)
            entity_configs = {
                "entity_id": entity_uri.get_db_primary_key().upper(),
            }
            rule_binding_ids = record["rule_binding_ids_list"].split(",")
            for rule_binding in rule_binding_ids:
                self._cache_db["rule_bindings"].update(
                    rule_binding, entity_configs, alter=True
                )

    def update_config(
        configs_type: str, config_old: list | dict, config_new: list | dict
    ) -> list | dict:
        if configs_type == "rule_dimensions":
            return DqConfigsCache.update_config_lists(config_old, config_new)
        else:
            return DqConfigsCache.update_config_dicts(config_old, config_new)

    def update_config_dicts(config_old: dict, config_new: dict) -> dict:

        if not config_old and not config_new:
            return {}
        elif not config_old:
            return config_new.copy()
        elif not config_new:
            return config_old.copy()
        else:
            intersection = config_old.keys() & config_new.keys()

            # The new config defines keys that we have already loaded
            if intersection:
                # Verify that objects pointed to by duplicate keys are identical
                config_old_i = {}
                config_new_i = {}
                for k in intersection:
                    config_old_i[k] = config_old[k]
                    config_new_i[k] = config_new[k]

                # == on dicts performs deep compare:
                if not config_old_i == config_new_i:
                    raise ValueError(
                        f"Detected Duplicated Config ID(s): {intersection} "
                        f"If a config ID is repeated, it must be for an identical "
                        f"configuration."
                    )

            updated = config_old.copy()
            updated.update(config_new)
            return updated

    def update_config_lists(config_old: list, config_new: list) -> list:

        if not config_old and not config_new:
            return []
        elif not config_old:
            return config_new.copy()
        elif not config_new:
            return config_old.copy()
        else:
            # Both lists contain data. This is only OK if they are identical.
            if not sorted(config_old) == sorted(config_new):
                raise ValueError(
                    f"Detected Duplicated Config: {config_new}."
                    f"If a config is repeated, it must be identical."
                )
            return config_old.copy()

    def get_entities_configs_from_rule_bindings(
        self, target_rule_binding_ids: list[str]
    ) -> dict[str, str]:
        query = GET_ENTITY_SUMMARY_QUERY.format(
            target_rule_binding_ids_list=",".join(
                [f"'{id}'" for id in target_rule_binding_ids]
            )
        )
        target_entity_summary_views_configs = {}
        for record in self._cache_db.query(query):
            num_rules_per_table_count = 0
            entity_table_id = "__".join(
                [
                    record["instance_name"],
                    record["database_name"],
                    record["table_name"],
                    record["column_id"],
                    record["row_filter_id"],
                ]
            )
            entity_table_id = re.sub(RE_NON_ALPHANUMERIC, "_", entity_table_id)
            if len(entity_table_id) > 1023:
                entity_table_id = entity_table_id[-1022:]
            rule_binding_ids = record["rule_binding_ids_list"].split(",")
            rules_per_rule_binding = record["rules_per_rule_binding"].split(",")
            in_scope_rule_bindings = []
            table_increment = 0
            for index in range(0, len(rules_per_rule_binding)):
                in_scope_rule_bindings.append(rule_binding_ids[index])
                num_rules_per_table_count += int(rules_per_rule_binding[index])
                if num_rules_per_table_count > NUM_RULES_PER_TABLE:
                    table_increment += 1
                    target_entity_summary_views_configs[
                        f"{entity_table_id}_{table_increment}"
                    ] = {
                        "rule_binding_ids_list": in_scope_rule_bindings.copy(),
                    }
                    in_scope_rule_bindings = []
                    num_rules_per_table_count = 0
            else:
                if in_scope_rule_bindings:
                    table_increment += 1
                    target_entity_summary_views_configs[
                        f"{entity_table_id}_{table_increment}"
                    ] = {
                        "rule_binding_ids_list": in_scope_rule_bindings.copy(),
                    }
        logger.debug(
            f"target_entity_summary_views_configs:\n"
            f"{pformat(target_entity_summary_views_configs)}"
        )
        return target_entity_summary_views_configs<|MERGE_RESOLUTION|>--- conflicted
+++ resolved
@@ -268,35 +268,11 @@
                 logger.debug(
                     f"GCS Entity External Table Name is {gcs_entity_external_table_name}"
                 )
-<<<<<<< HEAD
-                if entity_uri.scheme == "dataplex":
-                    dataplex_entity = client.get_dataplex_entity(
-                        gcp_project_id=entity_uri.get_configs("projects"),
-                        location_id=entity_uri.get_configs("locations"),
-                        lake_name=entity_uri.get_configs("lakes"),
-                        zone_id=entity_uri.get_configs("zones"),
-                        entity_id=entity_uri.get_entity_id(),
-                    )
-                    if dataplex_entity.system == "CLOUD_STORAGE":
-                        if not enable_experimental_dataplex_gcs_validation:
-                            raise NotImplementedError(
-                                "Use CLI flag --enable_experimental_dataplex_gcs_validation "
-                                "To enable validating Dataplex GCS resources using BigQuery "
-                                "External Tables"
-                            )
-                    clouddq_entity = dq_entity.DqEntity.from_dataplex_entity(
-                        entity_id=entity_uri.get_db_primary_key(),
-                        dataplex_entity=dataplex_entity,
-                    )
-                    entity_uri_primary_key = entity_uri.get_db_primary_key().upper()
-                    gcs_entity_external_table_name = clouddq_entity.get_table_name()
-=======
                 bq_table_exists = bigquery_client.is_table_exists(
                     table=gcs_entity_external_table_name,
                     project_id=clouddq_entity.instance_name,
                 )
                 if bq_table_exists:
->>>>>>> 0c068663
                     logger.debug(
                         f"The External Table {gcs_entity_external_table_name} for Entity URI "
                         f"{entity_uri_primary_key} exists in Bigquery."
