# Copyright 2021 Google LLC
#
# Licensed under the Apache License, Version 2.0 (the "License");
# you may not use this file except in compliance with the License.
# You may obtain a copy of the License at
#
#      http://www.apache.org/licenses/LICENSE-2.0
#
# Unless required by applicable law or agreed to in writing, software
# distributed under the License is distributed on an "AS IS" BASIS,
# WITHOUT WARRANTIES OR CONDITIONS OF ANY KIND, either express or implied.
# See the License for the specific language governing permissions and
# limitations under the License.

"""todo: add classes docstring."""
from __future__ import annotations

from dataclasses import dataclass
from pprint import pformat

import json
import logging
import re
import sqlite3

from sqlite_utils import Database
from sqlite_utils.db import NotFoundError

from clouddq.classes.metadata_registry_defaults import SAMPLE_DEFAULT_REGISTRIES_YAML
from clouddq.integration.bigquery.bigquery_client import BigQueryClient
from clouddq.utils import convert_json_value_to_dict
from clouddq.utils import unnest_object_to_list

import clouddq.classes.dq_entity as dq_entity
import clouddq.classes.dq_entity_uri as dq_entity_uri
import clouddq.classes.dq_row_filter as dq_row_filter
import clouddq.classes.dq_rule as dq_rule
import clouddq.classes.dq_rule_binding as dq_rule_binding
import clouddq.classes.dq_rule_dimensions as dq_rule_dimensions
import clouddq.integration.dataplex.clouddq_dataplex as clouddq_dataplex


logger = logging.getLogger(__name__)

RE_NON_ALPHANUMERIC = re.compile(r"[^0-9a-zA-Z_]+")
NUM_RULES_PER_TABLE = 50
GET_ENTITY_SUMMARY_QUERY = """
select
    e.instance_name,
    e.database_name,
    e.table_name,
    rb.column_id,
    group_concat(rb.id, ',') as rule_binding_ids_list,
    group_concat(json_array_length(rb.rule_ids), ',') as rules_per_rule_binding
from
    entities e
inner join
    rule_bindings rb
    on e.id = rb.entity_id
where
    rb.id in ({target_rule_binding_ids_list})
group by
    1,2,3,4
"""
GET_DISTINCT_ENTITY_URIS_SQL = """
select distinct
    entity_uri,
    group_concat(id, ',') as rule_binding_ids_list
from
    rule_bindings
where
    entity_uri is not null
    and id in ({target_rule_binding_ids_list})
group by
    1
"""


@dataclass
class DqConfigsCache:
    _cache_db: Database

    def __init__(self, sqlite3_db_name: str | None = None):
        if sqlite3_db_name:
            cache_db = Database(sqlite3.connect(sqlite3_db_name))
        else:
            cache_db = Database("clouddq_configs.db", recreate=True)
        self._cache_db = cache_db

    def get_table_entity_id(self, entity_id: str) -> dq_entity.DqEntity:
        entity_id = entity_id.upper()
        try:
            logger.debug(
                f"Attempting to get from configs cache table entity_id: {entity_id}"
            )
            entity_record = self._cache_db["entities"].get(entity_id)
        except NotFoundError:
            error_message = (
                f"Table Entity_ID: {entity_id} not found in 'entities' config cache:\n"
                f"{pformat(list(self._cache_db.query('select id from entities')))}"
            )
            raise NotFoundError(error_message)
        convert_json_value_to_dict(entity_record, "environment_override")
        convert_json_value_to_dict(entity_record, "columns")
        entity = dq_entity.DqEntity.from_dict(entity_id, entity_record)
        partition_fields = entity.get_partition_fields()
        entity.partition_fields = partition_fields
        return entity

    def get_rule_id(self, rule_id: str) -> dq_rule.DqRule:
        rule_id = rule_id.upper()
        try:
            rule_record = self._cache_db["rules"].get(rule_id)
        except NotFoundError:
            error_message = (
                f"Rule_ID: {rule_id} not found in 'rules' config cache:\n"
                f"{pformat(list(self._cache_db.query('select id from rules')))}"
            )
            logger.error(error_message, exc_info=True)
            raise NotFoundError(error_message)
        convert_json_value_to_dict(rule_record, "params")
        rule = dq_rule.DqRule.from_dict(rule_id, rule_record)
        return rule

    def get_rule_dimensions(self) -> dq_rule.DqRuleDimensions:
        try:
            dims = self._cache_db["rule_dimensions"].get("rule_dimension")
        except NotFoundError:
            error_message = (
                f"Rule dimensions not found in config cache:\n"
                f"{pformat(list(self._cache_db.query('select id from rule_dimension')))}"
            )
            logger.error(error_message, exc_info=True)
            raise NotFoundError(error_message)
        return dq_rule_dimensions.DqRuleDimensions(dims)

    def get_row_filter_id(self, row_filter_id: str) -> dq_row_filter.DqRowFilter:
        row_filter_id = row_filter_id.upper()
        try:
            row_filter_record = self._cache_db["row_filters"].get(row_filter_id)
        except NotFoundError:
            error_message = (
                f"Row Filter ID: {row_filter_id} not found in 'row_filters' config cache:\n"
                f"{pformat(list(self._cache_db.query('select id from row_filters')))}"
            )
            raise NotFoundError(error_message)
        row_filter = dq_row_filter.DqRowFilter.from_dict(
            row_filter_id, row_filter_record
        )
        return row_filter

    def get_rule_binding_id(
        self, rule_binding_id: str
    ) -> dq_rule_binding.DqRuleBinding:
        rule_binding_id = rule_binding_id.upper()
        try:
            rule_binding_record = self._cache_db["rule_bindings"].get(rule_binding_id)
        except NotFoundError:
            error_message = (
                f"Rule_Binding_ID: {rule_binding_id} not found in 'rule_bindings' config cache:\n"
                f"{pformat(list(self._cache_db.query('select id from rule_bindings')))}"
            )
            raise NotFoundError(error_message)
        convert_json_value_to_dict(rule_binding_record, "rule_ids")
        convert_json_value_to_dict(rule_binding_record, "metadata")
        rule_binding = dq_rule_binding.DqRuleBinding.from_dict(
            rule_binding_id, rule_binding_record
        )
        return rule_binding

    def load_all_rule_bindings_collection(self, rule_binding_collection: dict) -> None:
        logger.debug(
            f"Loading 'rule_bindings' configs into cache:\n{pformat(rule_binding_collection.keys())}"
        )
        rule_bindings_rows = unnest_object_to_list(rule_binding_collection)
        for record in rule_bindings_rows:
            if "entity_uri" not in record:
                record.update({"entity_uri": None})
        self._cache_db["rule_bindings"].upsert_all(
            rule_bindings_rows, pk="id", alter=True
        )

    def load_all_entities_collection(self, entities_collection: dict) -> None:
        logger.debug(
            f"Loading 'entities' configs into cache:\n{pformat(entities_collection.keys())}"
        )
        enriched_entities_configs = {}
        for entity_id, entity_configs in entities_collection.items():
            entity = dq_entity.DqEntity.from_dict(entity_id, entity_configs)
            enriched_entities_configs.update(entity.to_dict())
        logger.debug(
            f"entities_collection:\n{pformat(entities_collection)}\n"
            f"enriched_entities_configs:\n{pformat(enriched_entities_configs)}"
        )
        self._cache_db["entities"].upsert_all(
            unnest_object_to_list(enriched_entities_configs), pk="id", alter=True
        )

    def load_all_row_filters_collection(self, row_filters_collection: dict) -> None:
        logger.debug(
            f"Loading 'row_filters' configs into cache:\n{pformat(row_filters_collection.keys())}"
        )
        self._cache_db["row_filters"].upsert_all(
            unnest_object_to_list(row_filters_collection), pk="id", alter=True
        )

    def load_all_rules_collection(self, rules_collection: dict) -> None:
        logger.debug(
            f"Loading 'rules' configs into cache:\n{pformat(rules_collection.keys())}"
        )
        self._cache_db["rules"].upsert_all(
            unnest_object_to_list(rules_collection), pk="id", alter=True
        )

    def load_all_rule_dimensions_collection(
        self, rule_dimensions_collection: list
    ) -> None:
        logger.debug(
            f"Loading 'rule_dimensions' configs into cache:\n{pformat(rule_dimensions_collection)}"
        )
        self._cache_db["rule_dimensions"].upsert_all(
            [{"rule_dimension": dim.upper()} for dim in rule_dimensions_collection],
            pk="rule_dimension",
            alter=True,
        )

    def resolve_dataplex_entity_uris(  # noqa: C901
        self,
        dataplex_client: clouddq_dataplex.CloudDqDataplexClient,
        bigquery_client: BigQueryClient,
        target_rule_binding_ids: list[str],
        default_configs: dict | None = None,
        enable_experimental_dataplex_gcs_validation: bool = True,
    ) -> None:
        logger.debug(
            f"Using Dataplex default configs for resolving entity_uris:\n{pformat(default_configs)}"
        )
        target_rule_binding_ids = [id.upper() for id in target_rule_binding_ids]
        query = GET_DISTINCT_ENTITY_URIS_SQL.format(
            target_rule_binding_ids_list=",".join(
                [f"'{id}'" for id in target_rule_binding_ids]
            )
        )
        for record in self._cache_db.query(query):
            logger.info(
                f"Calling Dataplex Metadata API to retrieve schema "
                f"for entity_uri:\n{pformat(record)}"
            )
            try:
                entity_uri = dq_entity_uri.EntityUri.from_uri(
                    uri_string=record["entity_uri"],
                    default_configs=default_configs,
                )
            except Exception as e:
                raise ValueError(f"Failed to parse 'entity_uri' with error:\n{e}")
            logger.debug(f"Parsed entity_uri configs:\n{pformat(entity_uri.to_dict())}")
            clouddq_entity = None
            if entity_uri.scheme == "DATAPLEX":
                clouddq_entity = self._resolve_dataplex_entity_uri(
                    entity_uri=entity_uri,
                    dataplex_client=dataplex_client,
                    bigquery_client=bigquery_client,
                    enable_experimental_dataplex_gcs_validation=enable_experimental_dataplex_gcs_validation,
                )
            elif entity_uri.scheme == "BIGQUERY":
                clouddq_entity = self._resolve_bigquery_entity_uri(
                    entity_uri=entity_uri,
<<<<<<< HEAD
                    client=client,
=======
                    dataplex_client=dataplex_client,
                    bigquery_client=bigquery_client,
                    enable_experimental_bigquery_entity_uris=enable_experimental_bigquery_entity_uris,
>>>>>>> a39f089b
                )
            else:
                raise RuntimeError(f"Invalid Entity URI scheme: {entity_uri.scheme}")
            resolved_entity = unnest_object_to_list(clouddq_entity.to_dict())
            logger.debug(f"Writing parsed Dataplex Entity to db: {resolved_entity}")
            self._cache_db["entities"].upsert_all(resolved_entity, pk="id", alter=True)
            entity_configs = {
                "entity_id": entity_uri.get_db_primary_key().upper(),
            }
            rule_binding_ids = record["rule_binding_ids_list"].split(",")
            for rule_binding in rule_binding_ids:
                self._cache_db["rule_bindings"].update(
                    rule_binding, entity_configs, alter=True
                )

    def update_config(
        configs_type: str, config_old: list | dict, config_new: list | dict
    ) -> list | dict:
        if configs_type == "rule_dimensions":
            return DqConfigsCache.update_config_lists(config_old, config_new)
        else:
            return DqConfigsCache.update_config_dicts(config_old, config_new)

    def update_config_dicts(config_old: dict, config_new: dict) -> dict:

        if not config_old and not config_new:
            return {}
        elif not config_old:
            return config_new.copy()
        elif not config_new:
            return config_old.copy()
        else:
            intersection = config_old.keys() & config_new.keys()

            # The new config defines keys that we have already loaded
            if intersection:
                # Verify that objects pointed to by duplicate keys are identical
                config_old_i = {}
                config_new_i = {}
                for k in intersection:
                    config_old_i[k] = config_old[k]
                    config_new_i[k] = config_new[k]

                # == on dicts performs deep compare:
                if not config_old_i == config_new_i:
                    raise ValueError(
                        f"Detected Duplicated Config ID(s): {intersection}. "
                        f"If a config ID is repeated, it must be for an identical "
                        f"configuration.\n"
                        f"Duplicated config contents:\n"
                        f"{pformat(config_old_i)}\n"
                        f"{pformat(config_new_i)}"
                    )

            updated = config_old.copy()
            updated.update(config_new)
            return updated

    def update_config_lists(config_old: list, config_new: list) -> list:

        if not config_old and not config_new:
            return []
        elif not config_old:
            return config_new.copy()
        elif not config_new:
            return config_old.copy()
        else:
            # Both lists contain data. This is only OK if they are identical.
            if not sorted(config_old) == sorted(config_new):
                raise ValueError(
                    f"Detected Duplicated Config: {config_new}."
                    f"If a config is repeated, it must be identical."
                )
            return config_old.copy()

    def get_entities_configs_from_rule_bindings(
        self, target_rule_binding_ids: list[str]
    ) -> dict[str, str]:
        query = GET_ENTITY_SUMMARY_QUERY.format(
            target_rule_binding_ids_list=",".join(
                [f"'{id.upper()}'" for id in target_rule_binding_ids]
            )
        )
        target_entity_summary_views_configs = {}
        for record in self._cache_db.query(query):
            num_rules_per_table_count = 0
            entity_table_id = "__".join(
                [
                    record["instance_name"],
                    record["database_name"],
                    record["table_name"],
                    record["column_id"],
                ]
            )
            entity_table_id = re.sub(RE_NON_ALPHANUMERIC, "_", entity_table_id)
            if len(entity_table_id) > 1023:
                entity_table_id = entity_table_id[-1022:]
            rule_binding_ids = record["rule_binding_ids_list"].split(",")
            rules_per_rule_binding = record["rules_per_rule_binding"].split(",")
            in_scope_rule_bindings = []
            table_increment = 0
            for index in range(0, len(rules_per_rule_binding)):
                in_scope_rule_bindings.append(rule_binding_ids[index])
                num_rules_per_table_count += int(rules_per_rule_binding[index])
                if num_rules_per_table_count > NUM_RULES_PER_TABLE:
                    table_increment += 1
                    target_entity_summary_views_configs[
                        f"{entity_table_id}_{table_increment}"
                    ] = {
                        "rule_binding_ids_list": in_scope_rule_bindings.copy(),
                    }
                    in_scope_rule_bindings = []
                    num_rules_per_table_count = 0
            else:
                if in_scope_rule_bindings:
                    table_increment += 1
                    target_entity_summary_views_configs[
                        f"{entity_table_id}_{table_increment}"
                    ] = {
                        "rule_binding_ids_list": in_scope_rule_bindings.copy(),
                    }
        logger.debug(
            f"target_entity_summary_views_configs:\n"
            f"{pformat(target_entity_summary_views_configs)}"
        )
        return target_entity_summary_views_configs

    def _resolve_dataplex_entity_uri(
        self,
        entity_uri: dq_entity_uri.EntityUri,
        dataplex_client: clouddq_dataplex.CloudDqDataplexClient,
        bigquery_client: BigQueryClient,
        enable_experimental_dataplex_gcs_validation: bool = True,
    ) -> dq_entity.DqEntity:
        dataplex_entity = dataplex_client.get_dataplex_entity(
            gcp_project_id=entity_uri.get_configs("projects"),
            location_id=entity_uri.get_configs("locations"),
            lake_name=entity_uri.get_configs("lakes"),
            zone_id=entity_uri.get_configs("zones"),
            entity_id=entity_uri.get_entity_id(),
        )
        if dataplex_entity.system == "CLOUD_STORAGE":
            if not enable_experimental_dataplex_gcs_validation:
                raise NotImplementedError(
                    "Use CLI flag --enable_experimental_dataplex_gcs_validation "
                    "to enable validating Dataplex GCS resources using BigQuery "
                    "External Tables"
                )
        clouddq_entity = dq_entity.DqEntity.from_dataplex_entity(
            entity_id=entity_uri.get_db_primary_key(),
            dataplex_entity=dataplex_entity,
        )
        entity_uri_primary_key = entity_uri.get_db_primary_key().upper()
        gcs_entity_external_table_name = clouddq_entity.get_table_name()
        logger.debug(
            f"GCS Entity External Table Name is {gcs_entity_external_table_name}"
        )
        bq_table_exists = bigquery_client.is_table_exists(
            table=gcs_entity_external_table_name,
            project_id=clouddq_entity.instance_name,
        )
        if bq_table_exists:
            logger.debug(
                f"The External Table {gcs_entity_external_table_name} for Entity URI "
                f"{entity_uri_primary_key} exists in Bigquery."
            )
        else:
            raise RuntimeError(
                f"Unable to find Bigquery External Table  {gcs_entity_external_table_name} "
                f"for Entity URI {entity_uri_primary_key}"
            )
        return clouddq_entity

    def is_dataplex_entity(
        self,
        entity_uri: dq_entity_uri.EntityUri,
<<<<<<< HEAD
        client: clouddq_dataplex.CloudDqDataplexClient,
    ) -> dq_entity.DqEntity:
=======
        dataplex_client: clouddq_dataplex.CloudDqDataplexClient,
    ):
>>>>>>> a39f089b
        required_arguments = ["projects", "lakes", "locations", "zones"]
        for argument in required_arguments:
            uri_argument = entity_uri.get_configs(argument)
            if not uri_argument:
                logger.info(
                    f"Failed to retrieve default Dataplex '{argument}' for "
                    f"entity_uri: {entity_uri.complete_uri_string}. \n"
                    f"'{argument}' is a required argument to look-up metadata for the entity_uri "
                    "using Dataplex Metadata API.\n"
                    "Ensure the BigQuery dataset containing this table "
                    "is attached as an asset in Dataplex.\n"
                    "You can then specify the corresponding Dataplex "
                    "projects/locations/lakes/zones as part of the "
                    "metadata_default_registries YAML configs, e.g.\n"
                    f"{SAMPLE_DEFAULT_REGISTRIES_YAML}"
                )
                return False
        dataplex_entities_match = dataplex_client.list_dataplex_entities(
            gcp_project_id=entity_uri.get_configs("projects"),
            location_id=entity_uri.get_configs("locations"),
            lake_name=entity_uri.get_configs("lakes"),
            zone_id=entity_uri.get_configs("zones"),
            data_path=entity_uri.get_entity_id(),
        )
        logger.info(f"Retrieved Dataplex Entities:\n{pformat(dataplex_entities_match)}")
        if len(dataplex_entities_match) != 1:
            logger.info(
                "Failed to retrieve Dataplex Metadata entry for "
                f"entity_uri '{entity_uri.complete_uri_string}' "
                f"with error:\n"
                f"{pformat(json.dumps(dataplex_entities_match))}\n\n"
                f"Parsed entity_uri configs:\n"
                f"{pformat(entity_uri.to_dict())}\n\n"
            )
            return False
        else:
            dataplex_entity = dataplex_entities_match[0]
            clouddq_entity = dq_entity.DqEntity.from_dataplex_entity(
                entity_id=entity_uri.get_db_primary_key(),
                dataplex_entity=dataplex_entity,
            )
        return clouddq_entity

    def _resolve_bigquery_entity_uri(
        self,
        entity_uri: dq_entity_uri.EntityUri,
        dataplex_client: clouddq_dataplex.CloudDqDataplexClient,
        bigquery_client: BigQueryClient,
        enable_experimental_bigquery_entity_uris: bool = True,
    ) -> dq_entity.DqEntity:
        if not enable_experimental_bigquery_entity_uris:
            raise NotImplementedError(
                f"entity_uri '{entity_uri.complete_uri_string}' "
                "has unsupported scheme 'bigquery://'.\n"
                "Use CLI flag --enable_experimental_bigquery_entity_uris "
                "to enable looking up bigquery:// entity_uri scheme in format "
                "bigquery://projects/<project-id>/datasets/<dataset-id>/tables/<table-id> "
                "schemes using Dataplex Metadata API.\n"
                "Ensure the BigQuery dataset containing this table "
                "is registered as an asset in Dataplex.\n"
                "You can then specify the corresponding Dataplex "
                "projects/locations/lakes/zones as part of the "
                "metadata_default_registries YAML configs, e.g.\n"
                f"{SAMPLE_DEFAULT_REGISTRIES_YAML}"
            )
        required_arguments = ["projects", "datasets", "tables"]
        for argument in required_arguments:
            uri_argument = entity_uri.get_configs(argument)
            if not uri_argument:
                raise RuntimeError(
                    f"Failed to retrieve default Bigquery '{argument}' for "
                    f"entity_uri: {entity_uri.complete_uri_string}. \n"
                    f"'{argument}' is a required argument to look-up metadata for the entity_uri "
                    "using Bigquery API.\n"
                )

        project_id = entity_uri.get_configs("projects")
        table_name = entity_uri.get_table_name()
        bq_table_exists = bigquery_client.is_table_exists(
            table=table_name, project_id=project_id
        )
        if bq_table_exists:
            logger.debug(
                f"The Table '{table_name}' in the "
                f"specified entity_uri '{entity_uri}' "
                f"exists in Bigquery."
            )
            dataplex_entity = self.is_dataplex_entity(
                entity_uri=entity_uri, dataplex_client=dataplex_client
            )
            if dataplex_entity:
                clouddq_entity = dataplex_entity
            else:
                clouddq_entity = dq_entity.DqEntity.from_bq_entity_uri(
                    entity_uri=entity_uri,
                    bigquery_client=bigquery_client,
                )
            return clouddq_entity
        else:
            raise RuntimeError(
                f"Bigquery Table '{table_name}' specified in the "
                f"entity uri '{entity_uri}' does not exist"
            )<|MERGE_RESOLUTION|>--- conflicted
+++ resolved
@@ -230,6 +230,7 @@
         bigquery_client: BigQueryClient,
         target_rule_binding_ids: list[str],
         default_configs: dict | None = None,
+        enable_experimental_bigquery_entity_uris: bool = True,
         enable_experimental_dataplex_gcs_validation: bool = True,
     ) -> None:
         logger.debug(
@@ -265,13 +266,9 @@
             elif entity_uri.scheme == "BIGQUERY":
                 clouddq_entity = self._resolve_bigquery_entity_uri(
                     entity_uri=entity_uri,
-<<<<<<< HEAD
-                    client=client,
-=======
                     dataplex_client=dataplex_client,
                     bigquery_client=bigquery_client,
                     enable_experimental_bigquery_entity_uris=enable_experimental_bigquery_entity_uris,
->>>>>>> a39f089b
                 )
             else:
                 raise RuntimeError(f"Invalid Entity URI scheme: {entity_uri.scheme}")
@@ -448,13 +445,8 @@
     def is_dataplex_entity(
         self,
         entity_uri: dq_entity_uri.EntityUri,
-<<<<<<< HEAD
-        client: clouddq_dataplex.CloudDqDataplexClient,
-    ) -> dq_entity.DqEntity:
-=======
         dataplex_client: clouddq_dataplex.CloudDqDataplexClient,
     ):
->>>>>>> a39f089b
         required_arguments = ["projects", "lakes", "locations", "zones"]
         for argument in required_arguments:
             uri_argument = entity_uri.get_configs(argument)
