# Copyright 2021 Google LLC
#
# Licensed under the Apache License, Version 2.0 (the "License");
# you may not use this file except in compliance with the License.
# You may obtain a copy of the License at
#
#      http://www.apache.org/licenses/LICENSE-2.0
#
# Unless required by applicable law or agreed to in writing, software
# distributed under the License is distributed on an "AS IS" BASIS,
# WITHOUT WARRANTIES OR CONDITIONS OF ANY KIND, either express or implied.
# See the License for the specific language governing permissions and
# limitations under the License.

"""todo: add classes docstring."""
from __future__ import annotations

from dataclasses import dataclass
from pprint import pformat

import json
import logging

from clouddq.classes.dataplex_entity import DataplexEntity
from clouddq.classes.dataplex_entity_schema_partition_fields import (
    DataplexEntityPartitionSchemaField,
)
from clouddq.classes.dq_entity_column import DqEntityColumn
from clouddq.utils import assert_not_none_or_empty
from clouddq.utils import get_format_string_arguments
from clouddq.utils import get_from_dict_and_assert


ENTITY_CUSTOM_CONFIG_MAPPING = {
    "BIGQUERY": {
        "table_name": "{table_name}",
        "database_name": "{dataset_name}",
        "instance_name": "{project_name}",
        "resource_type": "{resource_type}",
    },
    "DATAPLEX": {
        "table_name": "{table_name}",
        "database_name": "{dataplex_zone}",
        "instance_name": "{project_name}",
        "resource_type": "{resource_type}",
    },
}

logger = logging.getLogger(__name__)


def get_custom_entity_configs(
    entity_id: str, configs_map: dict, source_database: str, config_key: str
) -> str:
    entity_configs = ENTITY_CUSTOM_CONFIG_MAPPING.get(source_database)
    if not entity_configs:
        raise NotImplementedError(
            f"Entity Config ID '{entity_id}' has unsupported source_database "
            f"'{source_database}'."
        )
    entity_config_template = entity_configs.get(config_key)
    if not entity_config_template:
        raise NotImplementedError(
            f"Entity Config ID '{entity_id}' with source_database "
            f"'{source_database}' has unsupported config value '{config_key}'."
        )
    entity_config_template_arguments = get_format_string_arguments(
        entity_config_template
    )
    entity_config_arguments = dict()
    for argument in entity_config_template_arguments:
        if source_database == "DATAPLEX" and argument == "dataplex_zone":
            argument_value = configs_map.get(argument).replace("-", "_")
        else:
            argument_value = configs_map.get(argument)
        if argument_value:
            entity_config_arguments[argument] = argument_value
    try:
        config_value = entity_config_template.format(**entity_config_arguments)
    except KeyError:
        if config_key in configs_map:
            config_value = configs_map.get(config_key)
        else:
            raise ValueError(
                f"Entity Config ID '{entity_id}' with source_database "
                f"'{source_database}' has incomplete config values.\n"
                f"Configs required: '{entity_config_template_arguments}'.\n"
                f"Configs supplied: '{configs_map}'."
            )
    return config_value


@dataclass
class DqEntity:
    """ """

    entity_id: str
    source_database: str
    table_name: str
    database_name: str
    instance_name: str
    resource_type: str
    columns: dict[str, DqEntityColumn]
    environment_override: dict | None
    dataplex_name: str | None
    dataplex_lake: str | None
    dataplex_zone: str | None
    dataplex_location: str | None
    dataplex_asset_id: str | None
    dataplex_createTime: str | None
    dataplex_updateTime: str | None
    partition_fields: list[DataplexEntityPartitionSchemaField] | None

    def resolve_column_config(self: DqEntity, column_id: str) -> DqEntityColumn:
        """

        Args:
          self: DqRuleBinding:
          column_id: str:

        Returns:

        """
        dq_column_config = self.columns.get(column_id.upper(), None)
        assert_not_none_or_empty(
            dq_column_config,
            f"Column ID '{column_id.upper()}' not found in Entity Config ID '{self.entity_id}'\n"
            f"Available column_ids:\n{pformat(list(self.columns.keys()))}\n"
            f"Complete entity configs:\n{pformat(self.dict_values())}.",
        )
        return dq_column_config

    @classmethod
    def from_dict(cls: DqEntity, entity_id: str, kwargs: dict) -> DqEntity:
        """

        Args:
          cls: DqEntity:
          entity_id: str:
          kwargs: typing.Dict:

        Returns:

        """

        source_database = get_from_dict_and_assert(
            config_id=entity_id, kwargs=kwargs, key="source_database"
        )
        source_database = source_database.upper()
        table_name = get_custom_entity_configs(
            entity_id=entity_id,
            configs_map=kwargs,
            source_database=source_database,
            config_key="table_name",
        )
        database_name = get_custom_entity_configs(
            entity_id=entity_id,
            configs_map=kwargs,
            source_database=source_database,
            config_key="database_name",
        )
        instance_name = get_custom_entity_configs(
            entity_id=entity_id,
            configs_map=kwargs,
            source_database=source_database,
            config_key="instance_name",
        )

        resource_type = (
            get_custom_entity_configs(
                entity_id=entity_id,
                configs_map=kwargs,
                source_database=source_database,
                config_key="resource_type",
            )
            if source_database == "DATAPLEX"
            else source_database
        )

        partition_fields = kwargs.get("partition_fields")

        columns_dict = get_from_dict_and_assert(
            config_id=entity_id, kwargs=kwargs, key="columns"
        )
        columns: dict[str, DqEntityColumn] = dict()
        for column_id, column_config in columns_dict.items():
            column = DqEntityColumn.from_dict(
                entity_column_id=column_id.upper(),
                kwargs=column_config,
                entity_source_database=source_database,
            )
            columns[column_id.upper()] = column
        # validate environment override
        environment_override = dict()
        input_environment_override = kwargs.get("environment_override", None)
        if input_environment_override and type(input_environment_override) == dict:
            for key, value in input_environment_override.items():
                target_env = get_from_dict_and_assert(
                    config_id=entity_id,
                    kwargs=value,
                    key="environment",
                    assertion=lambda v: v.lower() == key.lower(),
                    error_msg=f"Environment target key {key} must match value.",
                )
                override_configs = value["override"]
                instance_name_override = get_custom_entity_configs(
                    entity_id=entity_id,
                    configs_map=override_configs,
                    source_database=source_database,
                    config_key="instance_name",
                )
                database_name_override = get_custom_entity_configs(
                    entity_id=entity_id,
                    configs_map=override_configs,
                    source_database=source_database,
                    config_key="database_name",
                )
                try:
                    table_name_override = get_custom_entity_configs(
                        entity_id=entity_id,
                        configs_map=override_configs,
                        source_database=source_database,
                        config_key="table_name",
                    )
                except ValueError:
                    table_name_override = table_name
                environment_override[target_env] = {
                    "instance_name": instance_name_override,
                    "database_name": database_name_override,
                    "table_name": table_name_override,
                }
                environment_override[target_env].update(value)
        return DqEntity(
            entity_id=str(entity_id),
            source_database=source_database,
            table_name=table_name,
            database_name=database_name,
            instance_name=instance_name,
            columns=columns,
            environment_override=environment_override,
            resource_type=resource_type,
            dataplex_name=kwargs.get("dataplex_name", None),
            dataplex_lake=kwargs.get("dataplex_lake", None),
            dataplex_zone=kwargs.get("dataplex_zone", None),
            dataplex_location=kwargs.get("dataplex_location", None),
            dataplex_asset_id=kwargs.get("dataplex_asset_id", None),
            dataplex_createTime=kwargs.get("dataplex_createTime", None),
            dataplex_updateTime=kwargs.get("dataplex_updateTime", None),
            partition_fields=partition_fields,
        )

    def to_dict(self: DqEntity) -> dict:
        """

        Args:
          self: DqEntity:

        Returns:

        """
        columns = {
            column_id: column_config.dict_values()
            for column_id, column_config in self.columns.items()
        }
        output = {
            "source_database": self.source_database,
            "table_name": self.table_name,
            "database_name": self.database_name,
            "instance_name": self.instance_name,
            "columns": columns,
            "resource_type": self.resource_type,
        }
        if self.source_database == "BIGQUERY":
            output.update(
                {
                    "dataset_name": self.database_name,
                    "project_name": self.instance_name,
                }
            )
        if self.environment_override:
            output["environment_override"] = self.environment_override
        if self.dataplex_name:
            output.update(
                {
                    "dataplex_name": self.dataplex_name,
                    "dataplex_lake": self.dataplex_lake,
                    "dataplex_zone": self.dataplex_zone,
                    "dataplex_location": self.dataplex_location,
                    "dataplex_asset_id": self.dataplex_asset_id,
                    "dataplex_createTime": self.dataplex_createTime,
                    "partition_fields": self.partition_fields,
                }
            )
        return dict({f"{self.entity_id}": output})

    def dict_values(self: DqEntity) -> dict:
        return dict(self.to_dict().get(self.entity_id))

    @classmethod
    def from_dataplex_entity(
        cls: DqEntity, entity_id: str, dataplex_entity: DataplexEntity
    ) -> DqEntity:
        if dataplex_entity.system == "BIGQUERY":
            data_path = dataplex_entity.dataPath.split("/")
            bigquery_configs = dict(zip(data_path[::2], data_path[1::2]))
            schema_dict = {}
            for column in dataplex_entity.schema.to_dict()["fields"]:
                column_configs = column
                column_configs["data_type"] = column["type"]
                schema_dict[column_configs["name"].upper()] = column_configs
            entity_configs = {
                "source_database": dataplex_entity.system,
                "resource_type": dataplex_entity.system,
                "table_name": bigquery_configs.get("tables"),
                "dataset_name": bigquery_configs.get("datasets"),
                "project_name": bigquery_configs.get("projects"),
                "columns": schema_dict,
                "environment_override": {},
                "entity_id": entity_id,
                "dataplex_name": dataplex_entity.name,
                "dataplex_lake": dataplex_entity.lake,
                "dataplex_zone": dataplex_entity.zone,
                "dataplex_location": dataplex_entity.location,
                "dataplex_asset_id": dataplex_entity.asset,
                "dataplex_createTime": dataplex_entity.createTime,
                "dataplex_updateTime": dataplex_entity.updateTime,
                "partition_fields": dataplex_entity.schema.partitionFields,
            }
            return DqEntity.from_dict(
                entity_id=entity_id.upper(), kwargs=entity_configs
            )
        elif dataplex_entity.system == "CLOUD_STORAGE":
            schema_dict = {}
            for column in dataplex_entity.schema.to_dict()["fields"]:
                column_configs = column
                column_configs["data_type"] = column["type"]
                schema_dict[column_configs["name"].upper()] = column_configs
            entity_configs = {
                "source_database": "DATAPLEX",
                "resource_type": dataplex_entity.system,
                "table_name": dataplex_entity.id,
                "dataset_name": dataplex_entity.zone,
                "project_name": dataplex_entity.project_id,
                "columns": schema_dict,
                "environment_override": {},
                "entity_id": entity_id,
                "dataplex_name": dataplex_entity.name,
                "dataplex_lake": dataplex_entity.lake,
                "dataplex_zone": dataplex_entity.zone,
                "dataplex_location": dataplex_entity.location,
                "dataplex_asset_id": dataplex_entity.asset,
                "dataplex_createTime": dataplex_entity.createTime,
                "dataplex_updateTime": dataplex_entity.updateTime,
                "partition_fields": dataplex_entity.schema.partitionFields,
            }
            return DqEntity.from_dict(
                entity_id=entity_id.upper(), kwargs=entity_configs
            )
        else:
            raise NotImplementedError(
                f"Dataplex entity system {dataplex_entity.system} "
                f"is unsupported for entity:\n {dataplex_entity.to_dict()}"
            )

    def get_table_name(self):
<<<<<<< HEAD
        return f"{self.instance_name}.{self.database_name}.{self.table_name}"

    def get_partition_fields(
        self: DqEntity,
    ) -> list[DataplexEntityPartitionSchemaField]:
        partition_fields = self.partition_fields
        if partition_fields:
            partition_fields = json.loads(partition_fields)
        return partition_fields
=======
        return f"{self.instance_name}.{self.database_name}.{self.table_name}"
>>>>>>> 0c068663
<|MERGE_RESOLUTION|>--- conflicted
+++ resolved
@@ -363,7 +363,6 @@
             )
 
     def get_table_name(self):
-<<<<<<< HEAD
         return f"{self.instance_name}.{self.database_name}.{self.table_name}"
 
     def get_partition_fields(
@@ -372,7 +371,4 @@
         partition_fields = self.partition_fields
         if partition_fields:
             partition_fields = json.loads(partition_fields)
-        return partition_fields
-=======
-        return f"{self.instance_name}.{self.database_name}.{self.table_name}"
->>>>>>> 0c068663
+        return partition_fields