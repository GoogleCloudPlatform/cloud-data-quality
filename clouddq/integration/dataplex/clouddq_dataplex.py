--- conflicted
+++ resolved
@@ -302,25 +302,15 @@
                 response = update_dict(response, next_page_response)
                 response["nextPageToken"] = next_page_response["nextPageToken"]
 
-<<<<<<< HEAD
         if "entities" not in response:
             raise RuntimeError(
                 f"Failed to list Dataplex zone '/projects/{self._client.gcp_project_id}/locations/{self._client.location_id}/lakes/{self._client.lake_name}/zones/{zone_id}':\n {pformat(response)}"
             )
-=======
-        if 'entities' not in response:
-            raise RuntimeError(f"Failed to list Dataplex zone '/projects/{self._client.gcp_project_id}/locations/{self._client.location_id}/lakes/{self._client.lake_name}/zones/{zone_id}':\n {pformat(response)}")
->>>>>>> df8d3002
 
         dataplex_entities = []
         for entity in response["entities"]:
             entity_with_schema = self.get_dataplex_entity(
-<<<<<<< HEAD
                 zone_id=zone_id, entity_id=entity["id"]
             )
-=======
-                zone_id=zone_id,
-                entity_id=entity['id'])
->>>>>>> df8d3002
             dataplex_entities.append(entity_with_schema)
         return dataplex_entities