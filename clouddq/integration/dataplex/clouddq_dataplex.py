# Copyright 2021 Google LLC
#
# Licensed under the Apache License, Version 2.0 (the "License");
# you may not use this file except in compliance with the License.
# You may obtain a copy of the License at
#
#      http://www.apache.org/licenses/LICENSE-2.0
#
# Unless required by applicable law or agreed to in writing, software
# distributed under the License is distributed on an "AS IS" BASIS,
# WITHOUT WARRANTIES OR CONDITIONS OF ANY KIND, either express or implied.
# See the License for the specific language governing permissions and
# limitations under the License.
from __future__ import annotations

from enum import Enum
from pathlib import Path

import json
import logging
import re
import time

from requests import Response

from clouddq.integration.dataplex.dataplex_client import DataplexClient
from clouddq.integration.gcp_credentials import GcpCredentials
from clouddq.integration.gcs import upload_blob
<<<<<<< HEAD
from clouddq.utils import exponential_backoff
=======
from clouddq.utils import update_dict
>>>>>>> 97bb8f0b


logger = logging.getLogger(__name__)
TARGET_SCOPES = [
    "https://www.googleapis.com/auth/cloud-platform",
]
USER_AGENT_TAG = "Product_Dataplex/1.0 (GPN:Dataplex_CloudDQ)"
DEFAULT_GCS_BUCKET_NAME = "dataplex-clouddq-artifacts-{gcp_dataplex_region}"


class DATAPLEX_TASK_TRIGGER_TYPE(str, Enum):
    ON_DEMAND = "ON_DEMAND"
    RECURRING = "RECURRING"


class CloudDqDataplexClient:
    _client: DataplexClient
    gcs_bucket_name: str

    def __init__(
        self,
        gcp_project_id: str,
        gcp_dataplex_lake_name: str,
        gcp_dataplex_region: str,
        gcs_bucket_name: str | None = None,
        gcp_credentials: GcpCredentials | None = None,
        dataplex_endpoint: str = "https://dataplex.googleapis.com",
    ) -> None:
        if gcs_bucket_name:
            self.gcs_bucket_name = gcs_bucket_name
        else:
            self.gcs_bucket_name = DEFAULT_GCS_BUCKET_NAME.format(
                gcp_dataplex_region=gcp_dataplex_region
            )
        self._client = DataplexClient(
            gcp_credentials=gcp_credentials,
            gcp_project_id=gcp_project_id,
            gcp_dataplex_lake_name=gcp_dataplex_lake_name,
            gcp_dataplex_region=gcp_dataplex_region,
            dataplex_endpoint=dataplex_endpoint,
        )

    def create_clouddq_task(  # noqa: C901
        self,
        task_id: str,
        clouddq_yaml_spec_file_path: str,
        clouddq_run_project_id: str,
        clouddq_run_bq_region: str,
        clouddq_run_bq_dataset: str,
        task_service_account: str,
        target_bq_result_project_name: str,
        target_bq_result_dataset_name: str,
        target_bq_result_table_name: str,
        task_trigger_spec_type: DATAPLEX_TASK_TRIGGER_TYPE = DATAPLEX_TASK_TRIGGER_TYPE.ON_DEMAND,  # noqa: E501
        task_description: str | None = None,
        task_labels: dict | None = None,
        clouddq_pyspark_driver_path: str | None = None,
        clouddq_executable_path: str | None = None,
        clouddq_executable_checksum_path: str | None = None,
        validate_only: bool = False,
        clouddq_pyspark_driver_filename: str = "clouddq_pyspark_driver.py",
    ) -> Response:
        # Set default CloudDQ PySpark driver path if not manually overridden
        clouddq_pyspark_driver_path = self._validate_clouddq_artifact_path(
            clouddq_pyspark_driver_path, clouddq_pyspark_driver_filename
        )
        # Set default CloudDQ executable path if not manually overridden
        clouddq_executable_path = self._validate_clouddq_artifact_path(
            clouddq_executable_path, "clouddq-executable.zip"
        )
        # Set default CloudDQ executable checksum path if not manually overridden
        clouddq_executable_checksum_path = self._validate_clouddq_artifact_path(
            clouddq_executable_checksum_path, "clouddq-executable.zip.hashsum"
        )
        # Prepare input CloudDQ YAML specs path
        if str(clouddq_yaml_spec_file_path)[:5] == "gs://":
            clouddq_configs_gcs_path = clouddq_yaml_spec_file_path
        else:
            raise ValueError(
                "'clouddq_yaml_spec_file_path' argument "
                f"{clouddq_yaml_spec_file_path} "
                "must either be GCS path containing the "
                "`.yml` or `.zip` CloudDQ YAML configs."
            )
        # Add user-agent tag as Task label
        allowed_user_agent_label = re.sub("[^0-9a-zA-Z]+", "-", USER_AGENT_TAG.lower())
        if task_labels:
            task_labels["user-agent"] = allowed_user_agent_label
        else:
            task_labels = {"user-agent": allowed_user_agent_label}
        # Prepre Dataplex Task message body for CloudDQ Job
        clouddq_post_body = {
            "spark": {
                "python_script_file": clouddq_pyspark_driver_path,
                "file_uris": [
                    f"{clouddq_executable_path}",
                    f"{clouddq_executable_checksum_path}",
                    f"{clouddq_configs_gcs_path}",
                ],
            },
            "execution_spec": {
                "args": {
                    "TASK_ARGS": f"clouddq-executable.zip, "
                    "ALL, "
                    f"{clouddq_configs_gcs_path}, "
                    f'--gcp_project_id="{clouddq_run_project_id}", '
                    f'--gcp_region_id="{clouddq_run_bq_region}", '
                    f'--gcp_bq_dataset_id="{clouddq_run_bq_dataset}", '
                    f"--target_bigquery_summary_table="
                    f'"{target_bq_result_project_name}.'
                    f"{target_bq_result_dataset_name}."
                    f'{target_bq_result_table_name}",'
                },
                "service_account": f"{task_service_account}",
            },
            "trigger_spec": {"type": task_trigger_spec_type},
            "description": task_description,
            "labels": task_labels,
        }
        # Set trigger_spec for RECURRING trigger type
        if task_trigger_spec_type == DATAPLEX_TASK_TRIGGER_TYPE.RECURRING:
            raise NotImplementedError(
                f"task_trigger_spec_type {task_trigger_spec_type} not yet supported."
            )
        response = self._client.create_dataplex_task(
            task_id=task_id,
            post_body=clouddq_post_body,
            validate_only=validate_only,
        )
        return response

    def get_clouddq_task_status(self, task_id: str) -> str:

        """
        Get the dataplex task status
        :param task_id: dataplex task id
        :return: Task status
        """
        res = self._client.get_dataplex_task_jobs(task_id)
        logger.info(f"Response status code is {res.status_code}")
        logger.info(f"Response text is {res.text}")
        resp_obj = json.loads(res.text)

        if res.status_code == 200:

            if (
                "jobs" in resp_obj
                and len(resp_obj["jobs"]) > 0  # noqa: W503
                and "state" in resp_obj["jobs"][0]  # noqa: W503
            ):
                task_status = resp_obj["jobs"][0]["state"]
                return task_status
        else:
            return res

    def delete_clouddq_task_if_exists(self, task_id: str) -> Response:

        """
        List the dataplex task jobs
        :param task_id: task id for dataplex task
        :return: Response object
        """
        get_task_response = self._client.get_dataplex_task(
            task_id=task_id,
        )
        if get_task_response.status_code == 200:
            delete_task_response = self._client.delete_dataplex_task(
                task_id=task_id,
            )
            if delete_task_response.status_code == 200:
                retry_iteration = 0
                get_task_response = self._client.get_dataplex_task(
                    task_id=task_id,
                )
                try:
                    while get_task_response.status_code != 404:
                        exponential_backoff(retry_iteration)
                        retry_iteration += 1
                        get_task_response = self._client.get_dataplex_task(
                            task_id=task_id,
                        )
                    logger.info(f"Successfully deleted Task ID: {task_id}")
                    return delete_task_response
                except RuntimeError as e:
                    logger.error(
                        f"Failed to delete Task ID: {task_id} with error: {e}",
                        exc_info=True,
                    )
            else:
                return delete_task_response
        else:
            return get_task_response

    def get_dataplex_lake(self, lake_name: str) -> Response:
        return self._client.get_dataplex_lake(lake_name)

    def get_iam_permissions(self) -> list:
        body = {"resource": "dataplex", "permissions": ["roles/dataproc.worker"]}
        return self._client.get_dataplex_iam_permissions(
            body=body,
        )

    def _validate_clouddq_artifact_path(
        self, clouddq_artifact_path: str | None, artifact_name: str
    ) -> str:
        if not clouddq_artifact_path:
            clouddq_artifact_gcs_path = f"gs://{self.gcs_bucket_name}/{artifact_name}"
        else:
            clouddq_artifact_path = str(clouddq_artifact_path)
            clouddq_artifact_name = clouddq_artifact_path.split("/")[-1]
            if not clouddq_artifact_path[:5] == "gs://":
                raise ValueError(
                    f"Artifact path argument for {artifact_name}: "
                    f"{clouddq_artifact_path} must be a GCS path."
                )
            elif clouddq_artifact_name != artifact_name:
                raise ValueError(
                    f"Artifact path argument for {artifact_name}: "
                    f"{clouddq_artifact_path} must end with '{artifact_name}'."
                )
            else:
                clouddq_artifact_gcs_path = clouddq_artifact_path
        return clouddq_artifact_gcs_path

    def get_dataplex_entity(self,
                            zone_id: str,
                            entity_id: str,
                            ) -> Response:
        params = {"view": "FULL"}
        return self._client.get_entity(zone_id=zone_id,
                                       entity_id=entity_id,
                                       params=params)

    def list_dataplex_entities(self, zone_id: str, prefix: str = None) -> dict:
        params = dict()
        logger.info(f"Prefix value for filter is {prefix}")
        if prefix:
            params.update({"page_size": 1000, "filter": f"id=starts_with({prefix})"})
        else:
            params.update({"page_size": 1000})

        logger.info(f"Initial params are {params}")
        response = self._client.list_entities(zone_id=zone_id, params=params).json()

        while "nextPageToken" in response:
            time.sleep(3)  # to avoid api limit exceed error of 4 calls per 10 sec
            next_page_token = response["nextPageToken"]
            logger.info(f"Next Page Token {next_page_token}")
            page_token = {"page_token": f"{next_page_token}"}
            params.update(page_token)
            logger.info(f"Updated Params are {params}")
            next_page_response = self._client.list_entities(zone_id, params=params).json()
            logger.info(f"Next page response {next_page_response}")

            if "nextPageToken" not in next_page_response:
                 del response["nextPageToken"]
                 response = update_dict(response, next_page_response)
            else:
                response = update_dict(response, next_page_response)
                response["nextPageToken"] = next_page_response["nextPageToken"]

        return response<|MERGE_RESOLUTION|>--- conflicted
+++ resolved
@@ -14,7 +14,6 @@
 from __future__ import annotations
 
 from enum import Enum
-from pathlib import Path
 
 import json
 import logging
@@ -25,12 +24,8 @@
 
 from clouddq.integration.dataplex.dataplex_client import DataplexClient
 from clouddq.integration.gcp_credentials import GcpCredentials
-from clouddq.integration.gcs import upload_blob
-<<<<<<< HEAD
 from clouddq.utils import exponential_backoff
-=======
 from clouddq.utils import update_dict
->>>>>>> 97bb8f0b
 
 
 logger = logging.getLogger(__name__)
