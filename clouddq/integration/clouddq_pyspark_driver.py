# Copyright 2021 Google LLC
#
# Licensed under the Apache License, Version 2.0 (the "License");
# you may not use this file except in compliance with the License.
# You may obtain a copy of the License at
#
#      http://www.apache.org/licenses/LICENSE-2.0
#
# Unless required by applicable law or agreed to in writing, software
# distributed under the License is distributed on an "AS IS" BASIS,
# WITHOUT WARRANTIES OR CONDITIONS OF ANY KIND, either express or implied.
# See the License for the specific language governing permissions and
# limitations under the License.

"""PySpark Driver for launching CloudDQ as a Spark Job

This is designed to be launched using a companion script such
as `scripts/dataproc/submit-dataproc-job.sh`.
"""

from itertools import chain
from pathlib import Path
from pprint import pprint
from zipfile import ZipFile

import hashlib
import os
import subprocess
import sys

<<<<<<< HEAD
from pathlib import Path
from pprint import pprint
from zipfile import ZipFile

=======
>>>>>>> 9c743b9c

def verify_executable(filename, expected_hexdigest):
    hash_sha256 = hashlib.sha256()
    with open(filename, "rb") as f:
        for chunk in iter(lambda: f.read(4096), b""):
            hash_sha256.update(chunk)
    if not hash_sha256.hexdigest() == expected_hexdigest:
<<<<<<< HEAD
        raise ValueError(f"Cannot verify executable {fname}.")


def main(args):
    with open(f"{args[1]}.hashsum") as f:
        expected_hexdigest = f.read().replace("\n", "").replace("\t", "")
        print(f"expected hexdigest: {expected_hexdigest}")
        verify_executable(args[1], expected_hexdigest)
    args[3] = str(Path("configs").absolute())
    cmd = f"python3 {' '.join(args[1:])}"
    print(f"Executing commands:\n {cmd}")
    subprocess.run(cmd, shell=True, check=True)

if __name__ == "__main__":
    print("Python Version:")
    print(sys.version_info)
    print("OS Runtime Details:")
    subprocess.run("cat /etc/*-release", shell=True, check=True)
    print("PySpark working directory:")
    pprint(Path().absolute())
    print("PySpark directory content:")
    pprint(os.listdir())
    print("Input PySpark arguments:")
    pprint(sys.argv)
    input_configs = sys.argv[3]
    print(f"User-specified CloudDQ YAML configs: {input_configs}")
=======
        raise ValueError(f"Cannot verify executable {filename}.")


def prepare_configs_path(input_directory):
>>>>>>> 9c743b9c
    configs_path = Path("configs")
    if not configs_path.is_dir():
        print(f"Creating configs directory at: `{configs_path.absolute()}`")
        configs_path.mkdir()
    for filename in input_directory:
        file = Path(filename)
        # checking if it is a file
        if file.is_file():
            if file.suffix == ".zip" and file.name != "clouddq-executable.zip":
                print(
                    f"Extracting file {file} to configs directory `{configs_path}`..."
                )
                with ZipFile(file, "r") as zipObject:
                    zipObject.extractall(configs_path)
            elif file.suffix == ".yml" or file.suffix == ".yaml":
                print(
                    f"Copying YAML file {file} to configs directory `{configs_path}`..."
                )
                configs_path.joinpath(file.name).write_text(file.open().read())
        # else if it's a directory,
        # look for yaml/yml files in the path
        # and copy them to the `configs` directory
        elif file.is_dir():
<<<<<<< HEAD
            for yaml_file in file.glob("**/*.yaml"):
                configs_path.joinpath(yaml_file).write_text(yaml_file.open().read())
            for yaml_file in file.glob("**/*.yml"):
                configs_path.joinpath(yaml_file).write_text(yaml_file.open().read())
=======
            for yaml_file in chain(file.glob("**/*.yaml"), file.glob("**/*.yml")):
                try:
                    content = yaml_file.open().read()
                    configs_path.joinpath(yaml_file.name).write_text(content)
                except Exception as e:
                    print(f"Failed to parse config file: {yaml_file}\n{e}")
                    continue
    return configs_path


def main(args):
    with open(f"{args[1]}.hashsum") as f:
        expected_hexdigest = f.read().replace("\n", "").replace("\t", "")
        print(f"expected hexdigest: {expected_hexdigest}")
        verify_executable(args[1], expected_hexdigest)
    args[3] = str(Path("configs").absolute())
    cmd = f"{sys.executable} {' '.join(args[1:])}"
    print(f"Executing commands:\n {cmd}")
    subprocess.run(cmd, shell=True, check=True)


if __name__ == "__main__":
    print("OS runtime details:")
    subprocess.run("cat /etc/*-release", shell=True, check=True)
    print("Python executable path:")
    print(sys.executable)
    print("Python Version:")
    print(sys.version_info)
    print("PySpark working directory:")
    pprint(Path().absolute())
    print("PySpark directory content:")
    pprint(os.listdir())
    print("Input PySpark arguments:")
    pprint(sys.argv)
    input_configs = sys.argv[3]
    print(f"User-specified CloudDQ YAML configs: {input_configs}")
    configs_path = prepare_configs_path(os.listdir())
>>>>>>> 9c743b9c
    print("Configs directory contents is:")
    pprint(list(configs_path.glob("**/*")))
    main(sys.argv)<|MERGE_RESOLUTION|>--- conflicted
+++ resolved
@@ -28,13 +28,6 @@
 import subprocess
 import sys
 
-<<<<<<< HEAD
-from pathlib import Path
-from pprint import pprint
-from zipfile import ZipFile
-
-=======
->>>>>>> 9c743b9c
 
 def verify_executable(filename, expected_hexdigest):
     hash_sha256 = hashlib.sha256()
@@ -42,39 +35,10 @@
         for chunk in iter(lambda: f.read(4096), b""):
             hash_sha256.update(chunk)
     if not hash_sha256.hexdigest() == expected_hexdigest:
-<<<<<<< HEAD
-        raise ValueError(f"Cannot verify executable {fname}.")
-
-
-def main(args):
-    with open(f"{args[1]}.hashsum") as f:
-        expected_hexdigest = f.read().replace("\n", "").replace("\t", "")
-        print(f"expected hexdigest: {expected_hexdigest}")
-        verify_executable(args[1], expected_hexdigest)
-    args[3] = str(Path("configs").absolute())
-    cmd = f"python3 {' '.join(args[1:])}"
-    print(f"Executing commands:\n {cmd}")
-    subprocess.run(cmd, shell=True, check=True)
-
-if __name__ == "__main__":
-    print("Python Version:")
-    print(sys.version_info)
-    print("OS Runtime Details:")
-    subprocess.run("cat /etc/*-release", shell=True, check=True)
-    print("PySpark working directory:")
-    pprint(Path().absolute())
-    print("PySpark directory content:")
-    pprint(os.listdir())
-    print("Input PySpark arguments:")
-    pprint(sys.argv)
-    input_configs = sys.argv[3]
-    print(f"User-specified CloudDQ YAML configs: {input_configs}")
-=======
         raise ValueError(f"Cannot verify executable {filename}.")
 
 
 def prepare_configs_path(input_directory):
->>>>>>> 9c743b9c
     configs_path = Path("configs")
     if not configs_path.is_dir():
         print(f"Creating configs directory at: `{configs_path.absolute()}`")
@@ -98,12 +62,6 @@
         # look for yaml/yml files in the path
         # and copy them to the `configs` directory
         elif file.is_dir():
-<<<<<<< HEAD
-            for yaml_file in file.glob("**/*.yaml"):
-                configs_path.joinpath(yaml_file).write_text(yaml_file.open().read())
-            for yaml_file in file.glob("**/*.yml"):
-                configs_path.joinpath(yaml_file).write_text(yaml_file.open().read())
-=======
             for yaml_file in chain(file.glob("**/*.yaml"), file.glob("**/*.yml")):
                 try:
                     content = yaml_file.open().read()
@@ -141,7 +99,6 @@
     input_configs = sys.argv[3]
     print(f"User-specified CloudDQ YAML configs: {input_configs}")
     configs_path = prepare_configs_path(os.listdir())
->>>>>>> 9c743b9c
     print("Configs directory contents is:")
     pprint(list(configs_path.glob("**/*")))
     main(sys.argv)