# Copyright 2021 Google LLC
#
# Licensed under the Apache License, Version 2.0 (the "License");
# you may not use this file except in compliance with the License.
# You may obtain a copy of the License at
#
#      http://www.apache.org/licenses/LICENSE-2.0
#
# Unless required by applicable law or agreed to in writing, software
# distributed under the License is distributed on an "AS IS" BASIS,
# WITHOUT WARRANTIES OR CONDITIONS OF ANY KIND, either express or implied.
# See the License for the specific language governing permissions and
# limitations under the License.

"""Data Quality Engine for BigQuery."""
from datetime import date
from pathlib import Path
from pprint import pformat
from typing import Optional

import json
import logging
import logging.config

import click
import coloredlogs

from clouddq import lib
from clouddq.classes.metadata_registry_defaults import MetadataRegistryDefaults
from clouddq.integration.bigquery.bigquery_client import BigQueryClient
from clouddq.integration.bigquery.dq_target_table_utils import TargetTable
<<<<<<< HEAD
from clouddq.integration.dataplex.clouddq_dataplex import CloudDqDataplexClient
from clouddq.integration.gcp_credentials import GcpCredentials
=======
from clouddq.log import get_json_logger
from clouddq.log import get_logger
>>>>>>> 5a1eac2d
from clouddq.runners.dbt.dbt_runner import DbtRunner
from clouddq.runners.dbt.dbt_utils import get_bigquery_dq_summary_table_name
from clouddq.runners.dbt.dbt_utils import get_dbt_invocation_id
from clouddq.utils import assert_not_none_or_empty


json_logger = get_json_logger()
logger = get_logger()
coloredlogs.install(logger=logger)


@click.command()
@click.argument("rule_binding_ids")
@click.argument(
    "rule_binding_config_path",
    type=click.Path(exists=True),
)
@click.option(
    "--target_bigquery_summary_table",
    help="Target Bigquery summary table for data quality output. "
    "This should be a fully qualified table name in the format"
    "<project_id>.<dataset_id>.<table_name>",
    type=str,
)
@click.option(
    "--gcp_project_id",
    help="GCP Project ID used for executing GCP Jobs. "
    "This argument will be ignored if --dbt_profiles_dir is set.",
    default=None,
    type=str,
)
@click.option(
    "--gcp_region_id",
    help="GCP region used for running BigQuery Jobs and for storing "
    " any intemediate DQ summary results. "
    "This argument will be ignored if --dbt_profiles_dir is set.",
    default=None,
    type=str,
)
@click.option(
    "--gcp_bq_dataset_id",
    help="GCP BigQuery Dataset ID used for storing rule_binding views "
    "and intermediate DQ summary results. "
    "This argument will be ignored if --dbt_profiles_dir is set.",
    default=None,
    type=str,
)
@click.option(
    "--gcp_service_account_key_path",
    help="File system path to the exported GCP service account JSON key "
    "for authenticating to GCP. "
    "If --gcp_service_account_key_path is not specified, "
    "defaults to using automatically discovered credentials "
    "via Application Default Credentials (ADC). "
    "More on how ADC discovers credentials: https://google.aip.dev/auth/4110. "
    "This argument will be ignored if --dbt_profiles_dir is set.",
    default=None,
    type=click.Path(exists=True),
)
@click.option(
    "--gcp_impersonation_credentials",
    help="Target Service Account Name for authenticating to GCP using "
    "service account impersonation via a source credentials. "
    "Source credentials can be obtained from either "
    "--gcp_service_account_key_path or local ADC credentials. "
    "Ensure the source credentials has sufficient IAM permission to "
    "impersonate the target service account. "
    "This argument will be ignored if --dbt_profiles_dir is set.",
    default=None,
    type=str,
)
@click.option(
    "--dbt_profiles_dir",
    help="Path containing the dbt profiles.yml configs for connecting to GCP. "
    "As dbt supports multiple connection configs in a single profiles.yml file, "
    "you can also specify the dbt target for the run with --environment_target. "
    "Defaults to environment variable DBT_PROFILES_DIR if present. "
    "If another connection config with pattern --*_connection_configs "
    "was not provided, this argument is mandatory. "
    "If --dbt_profiles_dir is present, all other connection configs "
    "with pattern --gcp_* will be ignored. "
    "Passing in dbt configs directly via --dbt_profiles_dir will be "
    "deprecated in v1.0.0. Please migrate to use native-flags for "
    "specifying connection configs instead.",
    type=click.Path(exists=True),
    envvar="DBT_PROFILES_DIR",
)
@click.option(
    "--dbt_path",
    help="Path to dbt model directory where a new view will be created "
    "containing the sql execution statement for each rule binding. "
    "If not specified, clouddq will created a new directory in "
    "the current working directory for the dbt generated sql files. "
    "Passing in dbt models directly via --dbt_path will be "
    "deprecated in v1.0.0. If you will be affected by this "
    "deprecation, please raise a Github issue with details "
    "of your use-case.",
    type=click.Path(exists=True),
    default=None,
)
@click.option(
    "--environment_target",
    help="Execution environment target as defined in dbt profiles.yml, "
    "e.g. dev, test, prod.  "
    "Defaults to 'dev' if not set. "
    "Uses the environment variable ENV if present. "
    "Set this to the same value as 'environment' in "
    "entity 'environment_override' config to trigger "
    "field substitution.",
    envvar="ENV",
    default="dev",
)
@click.option(
    "--metadata",
    help="JSON String containing run metadata for each DQ Outputs row. "
    "Useful for allowing custom aggregations over DQ Outputs table "
    "over the metadata attributes.",
    default="{}",
)
@click.option(
    "--dry_run",
    help="If True, do everything except run dbt itself.",
    is_flag=True,
    default=False,
)
@click.option(
    "--debug",
    help="If True, print additional diagnostic information.",
    is_flag=True,
    default=False,
)
@click.option(
    "--print_sql_queries",
    help="If True, print generated SQL queries to stdout.",
    is_flag=True,
    default=False,
)
@click.option(
    "--skip_sql_validation",
    help="If True, skip validation step of generated SQL using BigQuery dry-run.",
    is_flag=True,
    default=False,
)
@click.option(
    "--progress_watermark",
    help="Whether to set 'progress_watermark' column value "
    "to True/False in dq_summary. Defaults to True.",
    type=bool,
    default=True,
)
@click.option(
    "--summary_to_stdout",
    help="If True, the summary of the validation results will be logged to stdout. "
    "This flag only takes effect if target_bigquery_summary_table is specified as well.",
    is_flag=True,
    default=False,
)
def main(  # noqa: C901
    rule_binding_ids: str,
    rule_binding_config_path: str,
    dbt_path: Optional[str],
    dbt_profiles_dir: Optional[str],
    environment_target: Optional[str],
    gcp_project_id: Optional[str],
    gcp_region_id: Optional[str],
    gcp_bq_dataset_id: Optional[str],
    gcp_service_account_key_path: Optional[Path],
    gcp_impersonation_credentials: Optional[str],
    metadata: Optional[str],
    dry_run: bool,
    progress_watermark: bool,
    target_bigquery_summary_table: Optional[str],
    debug: bool = False,
    print_sql_queries: bool = False,
    skip_sql_validation: bool = False,
    summary_to_stdout: bool = False,
) -> None:
    """Run RULE_BINDING_IDS from a RULE_BINDING_CONFIG_PATH.

    RULE_BINDING_IDS:
    comma-separated Rule Binding ID(s) containing the
    configurations for the run.

    Set RULE_BINDING_IDS to 'ALL' to run all rule_bindings
    in RULE_BINDING_CONFIG_PATH.

    RULE_BINDING_CONFIG_PATH:
    Path to YAML configs directory containing `rule_bindings`,
    `entities`, `rules`, and `row_filters` YAML config files.

    Usage examples:

    \b
    > python clouddq_executable.zip \\
      T2_DQ_1_EMAIL \\
      configs/ \\
      --gcp_project_id="${GOOGLE_CLOUD_PROJECT}" \\
      --gcp_bq_dataset_id="${CLOUDDQ_BIGQUERY_DATASET}" \\
      --gcp_region_id="${CLOUDDQ_BIGQUERY_REGION}" \\
      --metadata='{"key":"value"}' \\

    \b
    > python clouddq_executable.zip \\
      ALL \\
      configs/ \\
      --gcp_project_id="${GOOGLE_CLOUD_PROJECT}" \\
      --gcp_bq_dataset_id="${CLOUDDQ_BIGQUERY_DATASET}" \\
      --gcp_region_id="${CLOUDDQ_BIGQUERY_REGION}" \\
      --dry_run  \\
      --debug

    """
    if debug:
        logger.setLevel("DEBUG")
        for handler in logger.handlers:
            handler.setLevel(logging.DEBUG)
            logger.debug("Debug logging enabled")
    logger.info("Starting CloudDQ run with configs:")
    json_logger.warning({"run_configs": locals()})
    if dbt_path:
        logger.warning(
            "Passing in dbt models directly via --dbt_path will be "
            "deprecated in v1.0.0"
        )
    if dbt_profiles_dir:
        logger.warning(
            "If --dbt_profiles_dir is present, all other connection configs "
            "with pattern --gcp_* will be ignored. "
            "Passing in dbt configs directly via --dbt_profiles_dir will be "
            "deprecated in v1.0.0. Please migrate to use native-flags for "
            "specifying connection configs instead."
        )
<<<<<<< HEAD
    if (
        not dbt_profiles_dir
        and (  # noqa: W503
            not gcp_project_id or not gcp_bq_dataset_id or not gcp_region_id
        )
    ) or (dbt_profiles_dir and (gcp_project_id or gcp_bq_dataset_id or gcp_region_id)):
        raise ValueError(
            "CLI input must define either all of "
            "(--gcp_project_id, --gcp_bq_dataset_id, --gcp_region_id) or --dbt_profiles_dir."
        )
=======
    if summary_to_stdout:
        logger.debug("Logging summary to stdout")
    else:
        logger.debug("NOT logging summary to stdout")

>>>>>>> 5a1eac2d
    bigquery_client = None
    dataplex_client = None
    try:
        gcp_credentials = GcpCredentials(
            gcp_project_id=gcp_project_id,
            gcp_service_account_key_path=gcp_service_account_key_path,
            gcp_impersonation_credentials=gcp_impersonation_credentials,
        )
        if not skip_sql_validation:
            # Create BigQuery client for query dry-runs
            bigquery_client = BigQueryClient(gcp_credentials=gcp_credentials)
        # Prepare dbt runtime
        dbt_runner = DbtRunner(
            dbt_path=dbt_path,
            dbt_profiles_dir=dbt_profiles_dir,
            environment_target=environment_target,
            gcp_project_id=gcp_project_id,
            gcp_region_id=gcp_region_id,
            gcp_bq_dataset_id=gcp_bq_dataset_id,
            gcp_service_account_key_path=gcp_service_account_key_path,
            gcp_impersonation_credentials=gcp_impersonation_credentials,
        )
        dbt_path = dbt_runner.get_dbt_path()
        dbt_rule_binding_views_path = dbt_runner.get_rule_binding_view_path()
        dbt_profiles_dir = dbt_runner.get_dbt_profiles_dir()
        environment_target = dbt_runner.get_dbt_environment_target()
        # Prepare DQ Summary Table
        dq_summary_table_name = get_bigquery_dq_summary_table_name(
            dbt_path=Path(dbt_path),
            dbt_profiles_dir=Path(dbt_profiles_dir),
            environment_target=environment_target,
        )
        if gcp_region_id and not skip_sql_validation:
            dq_summary_dataset = ".".join(dq_summary_table_name.split(".")[:2])
            logger.debug(f"dq_summary_dataset: {dq_summary_dataset}")
            bigquery_client.assert_dataset_is_in_region(
                dataset=dq_summary_dataset, region=gcp_region_id
            )
        logger.info(
            f"Writing summary results to GCP table: `{dq_summary_table_name}`. "
        )
        # Check existence of dataset for target BQ table in the selected GCP region
        if target_bigquery_summary_table:
            target_table_ref = bigquery_client.table_from_string(
                target_bigquery_summary_table
            )
            target_dataset_id = target_table_ref.dataset_id
            if not bigquery_client.is_dataset_exists(target_dataset_id):
                raise AssertionError(
                    "Invalid argument to --target_bigquery_summary_table: "
                    f"{target_bigquery_summary_table}. "
                    f"Dataset {target_dataset_id} does not exist. "
                )
            bigquery_client.assert_dataset_is_in_region(
                dataset=target_dataset_id, region=gcp_region_id
            )
        # Load metadata
        metadata = json.loads(metadata)
        # Load Rule Bindings
        configs_path = Path(rule_binding_config_path)
        logger.debug("Loading rule bindings from: {configs_path.absolute()}")
        all_rule_bindings = lib.load_rule_bindings_config(Path(configs_path))
        # Prepare list of Rule Bindings in-scope for run
        target_rule_binding_ids = [r.strip() for r in rule_binding_ids.split(",")]
        if len(target_rule_binding_ids) == 1 and target_rule_binding_ids[0] == "ALL":
            target_rule_binding_ids = list(all_rule_bindings.keys())
        logger.debug(f"Preparing SQL for rule bindings: {target_rule_binding_ids}")
        # Load default configs for metadata registries
        registry_defaults: MetadataRegistryDefaults = lib.load_metadata_registry_default_configs(Path(configs_path))
        default_dataplex_projects = registry_defaults.get_dataplex_registry_defaults('projects')
        default_dataplex_locations = registry_defaults.get_dataplex_registry_defaults('locations')
        default_dataplex_lakes = registry_defaults.get_dataplex_registry_defaults('lakes')
        logger.debug(f"Using metadata_registry_defaults: {registry_defaults.default_configs}")
        dataplex_registry_defaults = registry_defaults.get_dataplex_registry_defaults()
        logger.debug(f"Using dataplex_registry_defaults: {dataplex_registry_defaults}")
        # Prepare Dataplex Client from metadata registry defaults
        dataplex_client = CloudDqDataplexClient(
            gcp_credentials=gcp_credentials,
            gcp_project_id=default_dataplex_projects,
            gcp_dataplex_lake_name=default_dataplex_lakes,
            gcp_dataplex_region=default_dataplex_locations,
        )
        logger.debug(
            "Created CloudDqDataplexClient with arguments: "
            f"{gcp_credentials=}, "
            f"{default_dataplex_projects=}, "
            f"{default_dataplex_lakes=}, "
            f"{default_dataplex_locations=}, "
        )
        # Load all configs into a local cache
        configs_cache = lib.prepare_configs_cache(configs_path=Path(configs_path))
        configs_cache.resolve_dataplex_entity_uris(
            client=dataplex_client, 
            default_configs=dataplex_registry_defaults)
        for rule_binding_id in target_rule_binding_ids:
            rule_binding_configs = all_rule_bindings.get(rule_binding_id, None)
            assert_not_none_or_empty(
                rule_binding_configs,
                f"Target Rule Binding Id: {rule_binding_id} not found "
                f"in config path {configs_path.absolute()}.",
            )
            if debug:
                logger.debug(
                    f"Creating sql string from configs for rule binding: "
                    f"{rule_binding_id}"
                )
                logger.debug("Rule binding config json:")
                logger.debug(pformat(rule_binding_configs))
            sql_string = lib.create_rule_binding_view_model(
                rule_binding_id=rule_binding_id,
                rule_binding_configs=rule_binding_configs,
                dq_summary_table_name=dq_summary_table_name,
                configs_cache=configs_cache,
                environment=environment_target,
                metadata=metadata,
                debug=print_sql_queries,
                progress_watermark=progress_watermark,
            )
            if not skip_sql_validation:
                bigquery_client.check_query_dry_run(query_string=sql_string)
            logger.debug(
                f"*** Writing sql to {dbt_rule_binding_views_path.absolute()}/"
                f"{rule_binding_id}.sql",
            )
            lib.write_sql_string_as_dbt_model(
                rule_binding_id=rule_binding_id,
                sql_string=sql_string,
                dbt_rule_binding_views_path=dbt_rule_binding_views_path,
            )
        # clean up old rule_bindings
        for view in dbt_rule_binding_views_path.glob("*.sql"):
            if view.stem not in target_rule_binding_ids:
                view.unlink()
        # create dbt configs json for the main.sql loop and run dbt
        configs = {"target_rule_binding_ids": target_rule_binding_ids}
        dbt_runner.run(
            configs=configs,
            debug=debug,
            dry_run=dry_run,
        )
<<<<<<< HEAD
        if not dry_run:
            if target_bigquery_summary_table:
                invocation_id = get_dbt_invocation_id(dbt_path)
                logger.info(
                    f"dbt invocation id for current execution " f"is {invocation_id}"
                )
                json_logger.info(
                    {
                        "invocation_id": invocation_id,
                        "target_bigquery_summary_table": target_bigquery_summary_table,
                    }
                )
                partition_date = date.today()
                logger.info(
                    f"Partition date is {partition_date} and "
                    f"is being used for getting the dq summary "
                    f"results from summary table"
                )
                target_table = TargetTable(invocation_id, bigquery_client)
                target_table.write_to_target_bq_table(
                    partition_date,
                    target_bigquery_summary_table,
                    dq_summary_table_name,
                )
                logger.info("Job completed successfully.")
            else:
                logger.warning(
                    "'--target_bigquery_summary_table' was not provided. "
                    "It is needed to append the dq summary results to the "
                    "provided target bigquery table. This will become a "
                    "required argument in v1.0.0"
                )
=======
        if job_status == JobStatus.SUCCESS:

            if not dry_run:
                if target_bigquery_summary_table:
                    invocation_id = get_dbt_invocation_id(dbt_path)
                    logger.info(
                        f"dbt invocation id for current execution "
                        f"is {invocation_id}"
                    )
                    partition_date = date.today()
                    logger.info(
                        f"Partition date is {partition_date} and "
                        f"is being used for getting the dq summary "
                        f"results from summary table"
                    )
                    target_table = TargetTable(invocation_id, bigquery_client)
                    target_table.write_to_target_bq_table(
                        partition_date,
                        target_bigquery_summary_table,
                        dq_summary_table_name,
                        summary_to_stdout,
                    )
                    logger.info("Job completed successfully.")
                else:
                    logger.warning(
                        "'--target_bigquery_summary_table' was not provided. "
                        "It is needed to append the dq summary results to the "
                        "provided target bigquery table. This will become a "
                        "required argument in v1.0.0"
                    )
                    if summary_to_stdout:
                        logger.warning(
                            "'--summary_to_stdout' was set but does"
                            " not take effect unless "
                            "'--target_bigquery_summary_table' is provided"
                        )

        elif job_status == JobStatus.FAILED:
            raise RuntimeError("Job failed.")
        else:
            raise RuntimeError("Job failed with unknown status.")
>>>>>>> 5a1eac2d
    except Exception as error:
        logger.error(error)
        json_logger.error(error, exc_info=True)
        raise SystemExit(error)
    finally:
        if bigquery_client:
            bigquery_client.close_connection()


if __name__ == "__main__":
    main()<|MERGE_RESOLUTION|>--- conflicted
+++ resolved
@@ -29,13 +29,10 @@
 from clouddq.classes.metadata_registry_defaults import MetadataRegistryDefaults
 from clouddq.integration.bigquery.bigquery_client import BigQueryClient
 from clouddq.integration.bigquery.dq_target_table_utils import TargetTable
-<<<<<<< HEAD
 from clouddq.integration.dataplex.clouddq_dataplex import CloudDqDataplexClient
 from clouddq.integration.gcp_credentials import GcpCredentials
-=======
 from clouddq.log import get_json_logger
 from clouddq.log import get_logger
->>>>>>> 5a1eac2d
 from clouddq.runners.dbt.dbt_runner import DbtRunner
 from clouddq.runners.dbt.dbt_utils import get_bigquery_dq_summary_table_name
 from clouddq.runners.dbt.dbt_utils import get_dbt_invocation_id
@@ -268,7 +265,6 @@
             "deprecated in v1.0.0. Please migrate to use native-flags for "
             "specifying connection configs instead."
         )
-<<<<<<< HEAD
     if (
         not dbt_profiles_dir
         and (  # noqa: W503
@@ -279,13 +275,11 @@
             "CLI input must define either all of "
             "(--gcp_project_id, --gcp_bq_dataset_id, --gcp_region_id) or --dbt_profiles_dir."
         )
-=======
     if summary_to_stdout:
         logger.debug("Logging summary to stdout")
     else:
         logger.debug("NOT logging summary to stdout")
 
->>>>>>> 5a1eac2d
     bigquery_client = None
     dataplex_client = None
     try:
@@ -426,12 +420,12 @@
             debug=debug,
             dry_run=dry_run,
         )
-<<<<<<< HEAD
         if not dry_run:
             if target_bigquery_summary_table:
                 invocation_id = get_dbt_invocation_id(dbt_path)
                 logger.info(
-                    f"dbt invocation id for current execution " f"is {invocation_id}"
+                    f"dbt invocation id for current execution "
+                    f"is {invocation_id}"
                 )
                 json_logger.info(
                     {
@@ -450,6 +444,7 @@
                     partition_date,
                     target_bigquery_summary_table,
                     dq_summary_table_name,
+                    summary_to_stdout,
                 )
                 logger.info("Job completed successfully.")
             else:
@@ -459,49 +454,12 @@
                     "provided target bigquery table. This will become a "
                     "required argument in v1.0.0"
                 )
-=======
-        if job_status == JobStatus.SUCCESS:
-
-            if not dry_run:
-                if target_bigquery_summary_table:
-                    invocation_id = get_dbt_invocation_id(dbt_path)
-                    logger.info(
-                        f"dbt invocation id for current execution "
-                        f"is {invocation_id}"
-                    )
-                    partition_date = date.today()
-                    logger.info(
-                        f"Partition date is {partition_date} and "
-                        f"is being used for getting the dq summary "
-                        f"results from summary table"
-                    )
-                    target_table = TargetTable(invocation_id, bigquery_client)
-                    target_table.write_to_target_bq_table(
-                        partition_date,
-                        target_bigquery_summary_table,
-                        dq_summary_table_name,
-                        summary_to_stdout,
-                    )
-                    logger.info("Job completed successfully.")
-                else:
-                    logger.warning(
-                        "'--target_bigquery_summary_table' was not provided. "
-                        "It is needed to append the dq summary results to the "
-                        "provided target bigquery table. This will become a "
-                        "required argument in v1.0.0"
-                    )
-                    if summary_to_stdout:
+                if summary_to_stdout:
                         logger.warning(
                             "'--summary_to_stdout' was set but does"
                             " not take effect unless "
                             "'--target_bigquery_summary_table' is provided"
                         )
-
-        elif job_status == JobStatus.FAILED:
-            raise RuntimeError("Job failed.")
-        else:
-            raise RuntimeError("Job failed with unknown status.")
->>>>>>> 5a1eac2d
     except Exception as error:
         logger.error(error)
         json_logger.error(error, exc_info=True)
