# Copyright 2021 Google LLC
#
# Licensed under the Apache License, Version 2.0 (the "License");
# you may not use this file except in compliance with the License.
# You may obtain a copy of the License at
#
#      http://www.apache.org/licenses/LICENSE-2.0
#
# Unless required by applicable law or agreed to in writing, software
# distributed under the License is distributed on an "AS IS" BASIS,
# WITHOUT WARRANTIES OR CONDITIONS OF ANY KIND, either express or implied.
# See the License for the specific language governing permissions and
# limitations under the License.

"""Data Quality Engine for BigQuery."""
from datetime import date
from pathlib import Path
from pprint import pformat
from typing import Optional

import json
import logging
import logging.config

import click
import coloredlogs

from clouddq import lib
from clouddq.classes.metadata_registry_defaults import MetadataRegistryDefaults
from clouddq.integration.bigquery.bigquery_client import BigQueryClient
from clouddq.integration.bigquery.dq_target_table_utils import TargetTable
<<<<<<< HEAD
from clouddq.integration.dataplex.clouddq_dataplex import CloudDqDataplexClient
from clouddq.integration.gcp_credentials import GcpCredentials
=======
from clouddq.log import get_json_logger
from clouddq.log import get_logger
>>>>>>> 5a1eac2d
from clouddq.runners.dbt.dbt_runner import DbtRunner
from clouddq.runners.dbt.dbt_utils import get_bigquery_dq_summary_table_name
from clouddq.runners.dbt.dbt_utils import get_dbt_invocation_id
from clouddq.utils import assert_not_none_or_empty


json_logger = get_json_logger()
logger = get_logger()
coloredlogs.install(logger=logger)


@click.command()
@click.argument("rule_binding_ids")
@click.argument(
    "rule_binding_config_path",
    type=click.Path(exists=True),
)
@click.option(
    "--target_bigquery_summary_table",
    help="Target Bigquery summary table for data quality output. "
    "This should be a fully qualified table name in the format"
    "<project_id>.<dataset_id>.<table_name>",
    type=str,
)
@click.option(
    "--gcp_project_id",
    help="GCP Project ID used for executing GCP Jobs. "
    "This argument will be ignored if --dbt_profiles_dir is set.",
    default=None,
    type=str,
)
@click.option(
    "--gcp_region_id",
    help="GCP region used for running BigQuery Jobs and for storing "
    " any intemediate DQ summary results. "
    "This argument will be ignored if --dbt_profiles_dir is set.",
    default=None,
    type=str,
)
@click.option(
    "--gcp_bq_dataset_id",
    help="GCP BigQuery Dataset ID used for storing rule_binding views "
    "and intermediate DQ summary results. "
    "This argument will be ignored if --dbt_profiles_dir is set.",
    default=None,
    type=str,
)
@click.option(
    "--gcp_service_account_key_path",
    help="File system path to the exported GCP service account JSON key "
    "for authenticating to GCP. "
    "If --gcp_service_account_key_path is not specified, "
    "defaults to using automatically discovered credentials "
    "via Application Default Credentials (ADC). "
    "More on how ADC discovers credentials: https://google.aip.dev/auth/4110. "
    "This argument will be ignored if --dbt_profiles_dir is set.",
    default=None,
    type=click.Path(exists=True),
)
@click.option(
    "--gcp_impersonation_credentials",
    help="Target Service Account Name for authenticating to GCP using "
    "service account impersonation via a source credentials. "
    "Source credentials can be obtained from either "
    "--gcp_service_account_key_path or local ADC credentials. "
    "Ensure the source credentials has sufficient IAM permission to "
    "impersonate the target service account. "
    "This argument will be ignored if --dbt_profiles_dir is set.",
    default=None,
    type=str,
)
@click.option(
    "--dbt_profiles_dir",
    help="Path containing the dbt profiles.yml configs for connecting to GCP. "
    "As dbt supports multiple connection configs in a single profiles.yml file, "
    "you can also specify the dbt target for the run with --environment_target. "
    "Defaults to environment variable DBT_PROFILES_DIR if present. "
    "If another connection config with pattern --*_connection_configs "
    "was not provided, this argument is mandatory. "
    "If --dbt_profiles_dir is present, all other connection configs "
    "with pattern --gcp_* will be ignored. "
    "Passing in dbt configs directly via --dbt_profiles_dir will be "
    "deprecated in v1.0.0. Please migrate to use native-flags for "
    "specifying connection configs instead.",
    type=click.Path(exists=True),
    envvar="DBT_PROFILES_DIR",
)
@click.option(
    "--dbt_path",
    help="Path to dbt model directory where a new view will be created "
    "containing the sql execution statement for each rule binding. "
    "If not specified, clouddq will created a new directory in "
    "the current working directory for the dbt generated sql files. "
    "Passing in dbt models directly via --dbt_path will be "
    "deprecated in v1.0.0. If you will be affected by this "
    "deprecation, please raise a Github issue with details "
    "of your use-case.",
    type=click.Path(exists=True),
    default=None,
)
@click.option(
    "--environment_target",
    help="Execution environment target as defined in dbt profiles.yml, "
    "e.g. dev, test, prod.  "
    "Defaults to 'dev' if not set. "
    "Uses the environment variable ENV if present. "
    "Set this to the same value as 'environment' in "
    "entity 'environment_override' config to trigger "
    "field substitution.",
    envvar="ENV",
    default="dev",
)
@click.option(
    "--metadata",
    help="JSON String containing run metadata for each DQ Outputs row. "
    "Useful for allowing custom aggregations over DQ Outputs table "
    "over the metadata attributes.",
    default="{}",
)
@click.option(
    "--dry_run",
    help="If True, do everything except run dbt itself.",
    is_flag=True,
    default=False,
)
@click.option(
    "--debug",
    help="If True, print additional diagnostic information.",
    is_flag=True,
    default=False,
)
@click.option(
    "--print_sql_queries",
    help="If True, print generated SQL queries to stdout.",
    is_flag=True,
    default=False,
)
@click.option(
    "--skip_sql_validation",
    help="If True, skip validation step of generated SQL using BigQuery dry-run.",
    is_flag=True,
    default=False,
)
@click.option(
    "--progress_watermark",
    help="Whether to set 'progress_watermark' column value "
    "to True/False in dq_summary. Defaults to True.",
    type=bool,
    default=True,
)
@click.option(
    "--summary_to_stdout",
    help="If True, the summary of the validation results will be logged to stdout. "
    "This flag only takes effect if target_bigquery_summary_table is specified as well.",
    is_flag=True,
    default=False,
)
def main(  # noqa: C901
    rule_binding_ids: str,
    rule_binding_config_path: str,
    dbt_path: Optional[str],
    dbt_profiles_dir: Optional[str],
    environment_target: Optional[str],
    gcp_project_id: Optional[str],
    gcp_region_id: Optional[str],
    gcp_bq_dataset_id: Optional[str],
    gcp_service_account_key_path: Optional[Path],
    gcp_impersonation_credentials: Optional[str],
    metadata: Optional[str],
    dry_run: bool,
    progress_watermark: bool,
    target_bigquery_summary_table: Optional[str],
    debug: bool = False,
    print_sql_queries: bool = False,
    skip_sql_validation: bool = False,
    summary_to_stdout: bool = False,
) -> None:
    """Run RULE_BINDING_IDS from a RULE_BINDING_CONFIG_PATH.

    RULE_BINDING_IDS:
    comma-separated Rule Binding ID(s) containing the
    configurations for the run.

    Set RULE_BINDING_IDS to 'ALL' to run all rule_bindings
    in RULE_BINDING_CONFIG_PATH.

    RULE_BINDING_CONFIG_PATH:
    Path to YAML configs directory containing `rule_bindings`,
    `entities`, `rules`, and `row_filters` YAML config files.

    Usage examples:

    \b
    > python clouddq_executable.zip \\
      T2_DQ_1_EMAIL \\
      configs/ \\
      --gcp_project_id="${GOOGLE_CLOUD_PROJECT}" \\
      --gcp_bq_dataset_id="${CLOUDDQ_BIGQUERY_DATASET}" \\
      --gcp_region_id="${CLOUDDQ_BIGQUERY_REGION}" \\
      --metadata='{"key":"value"}' \\

    \b
    > python clouddq_executable.zip \\
      ALL \\
      configs/ \\
      --gcp_project_id="${GOOGLE_CLOUD_PROJECT}" \\
      --gcp_bq_dataset_id="${CLOUDDQ_BIGQUERY_DATASET}" \\
      --gcp_region_id="${CLOUDDQ_BIGQUERY_REGION}" \\
      --dry_run  \\
      --debug

    """
    if debug:
        logger.setLevel("DEBUG")
        for handler in logger.handlers:
            handler.setLevel(logging.DEBUG)
            logger.debug("Debug logging enabled")
    logger.info("Starting CloudDQ run with configs:")
    json_logger.warning({"run_configs": locals()})
    if dbt_path:
        logger.warning(
            "Passing in dbt models directly via --dbt_path will be "
            "deprecated in v1.0.0"
        )
    if dbt_profiles_dir:
        logger.warning(
            "If --dbt_profiles_dir is present, all other connection configs "
            "with pattern --gcp_* will be ignored. "
            "Passing in dbt configs directly via --dbt_profiles_dir will be "
            "deprecated in v1.0.0. Please migrate to use native-flags for "
            "specifying connection configs instead."
        )
<<<<<<< HEAD
    if (
        not dbt_profiles_dir
        and (  # noqa: W503
            not gcp_project_id or not gcp_bq_dataset_id or not gcp_region_id
        )
    ) or (dbt_profiles_dir and (gcp_project_id or gcp_bq_dataset_id or gcp_region_id)):
        raise ValueError(
            "CLI input must define either all of "
            "(--gcp_project_id, --gcp_bq_dataset_id, --gcp_region_id) or --dbt_profiles_dir."
        )
=======
    if summary_to_stdout:
        logger.debug("Logging summary to stdout")
    else:
        logger.debug("NOT logging summary to stdout")

>>>>>>> 5a1eac2d
    bigquery_client = None
    dataplex_client = None
    try:
        gcp_credentials = GcpCredentials(
            gcp_project_id=gcp_project_id,
            gcp_service_account_key_path=gcp_service_account_key_path,
            gcp_impersonation_credentials=gcp_impersonation_credentials,
        )
        if not skip_sql_validation:
            # Create BigQuery client for query dry-runs
            bigquery_client = BigQueryClient(gcp_credentials=gcp_credentials)
        # Prepare dbt runtime
        dbt_runner = DbtRunner(
            dbt_path=dbt_path,
            dbt_profiles_dir=dbt_profiles_dir,
            environment_target=environment_target,
            gcp_project_id=gcp_project_id,
            gcp_region_id=gcp_region_id,
            gcp_bq_dataset_id=gcp_bq_dataset_id,
            gcp_service_account_key_path=gcp_service_account_key_path,
            gcp_impersonation_credentials=gcp_impersonation_credentials,
        )
        dbt_path = dbt_runner.get_dbt_path()
        dbt_rule_binding_views_path = dbt_runner.get_rule_binding_view_path()
        dbt_profiles_dir = dbt_runner.get_dbt_profiles_dir()
        environment_target = dbt_runner.get_dbt_environment_target()
        # Prepare DQ Summary Table
        dq_summary_table_name = get_bigquery_dq_summary_table_name(
            dbt_path=Path(dbt_path),
            dbt_profiles_dir=Path(dbt_profiles_dir),
            environment_target=environment_target,
        )
        if gcp_region_id and not skip_sql_validation:
            dq_summary_dataset = ".".join(dq_summary_table_name.split(".")[:2])
            logger.debug(f"dq_summary_dataset: {dq_summary_dataset}")
            bigquery_client.assert_dataset_is_in_region(
                dataset=dq_summary_dataset, region=gcp_region_id
            )
        logger.info(
            f"Writing summary results to GCP table: `{dq_summary_table_name}`. "
        )
        # Check existence of dataset for target BQ table in the selected GCP region
        if target_bigquery_summary_table:
            target_table_ref = bigquery_client.table_from_string(
                target_bigquery_summary_table
            )
            target_dataset_id = target_table_ref.dataset_id
            if not bigquery_client.is_dataset_exists(target_dataset_id):
                raise AssertionError(
                    "Invalid argument to --target_bigquery_summary_table: "
                    f"{target_bigquery_summary_table}. "
                    f"Dataset {target_dataset_id} does not exist. "
                )
            bigquery_client.assert_dataset_is_in_region(
                dataset=target_dataset_id, region=gcp_region_id
            )
        # Load metadata
        metadata = json.loads(metadata)
        # Load Rule Bindings
        configs_path = Path(rule_binding_config_path)
        logger.debug("Loading rule bindings from: {configs_path.absolute()}")
        all_rule_bindings = lib.load_rule_bindings_config(Path(configs_path))
        # Prepare list of Rule Bindings in-scope for run
        target_rule_binding_ids = [r.strip() for r in rule_binding_ids.split(",")]
        if len(target_rule_binding_ids) == 1 and target_rule_binding_ids[0] == "ALL":
            target_rule_binding_ids = list(all_rule_bindings.keys())
        logger.debug(f"Preparing SQL for rule bindings: {target_rule_binding_ids}")
        # Load default configs for metadata registries
        registry_defaults: MetadataRegistryDefaults = lib.load_metadata_registry_default_configs(Path(configs_path))
        default_dataplex_projects = registry_defaults.get_dataplex_registry_defaults('projects')
        default_dataplex_locations = registry_defaults.get_dataplex_registry_defaults('locations')
        default_dataplex_lakes = registry_defaults.get_dataplex_registry_defaults('lakes')
        logger.debug(f"Using metadata_registry_defaults: {registry_defaults.default_configs}")
        dataplex_registry_defaults = registry_defaults.get_dataplex_registry_defaults()
        logger.debug(f"Using dataplex_registry_defaults: {dataplex_registry_defaults}")
        # Prepare Dataplex Client from metadata registry defaults
        dataplex_client = CloudDqDataplexClient(
            gcp_credentials=gcp_credentials,
            gcp_project_id=default_dataplex_projects,
            gcp_dataplex_lake_name=default_dataplex_lakes,
            gcp_dataplex_region=default_dataplex_locations,
        )
        logger.debug(
            "Created CloudDqDataplexClient with arguments: "
            f"{gcp_credentials=}, "
            f"{default_dataplex_projects=}, "
            f"{default_dataplex_lakes=}, "
            f"{default_dataplex_locations=}, "
        )
        # Load all configs into a local cache
        configs_cache = lib.prepare_configs_cache(configs_path=Path(configs_path))
        configs_cache.resolve_dataplex_entity_uris(
            client=dataplex_client, 
            default_configs=dataplex_registry_defaults)
        for rule_binding_id in target_rule_binding_ids:
            rule_binding_configs = all_rule_bindings.get(rule_binding_id, None)
            assert_not_none_or_empty(
                rule_binding_configs,
                f"Target Rule Binding Id: {rule_binding_id} not found "
                f"in config path {configs_path.absolute()}.",
            )
            if debug:
                logger.debug(
                    f"Creating sql string from configs for rule binding: "
                    f"{rule_binding_id}"
                )
                logger.debug("Rule binding config json:")
                logger.debug(pformat(rule_binding_configs))
            sql_string = lib.create_rule_binding_view_model(
                rule_binding_id=rule_binding_id,
                rule_binding_configs=rule_binding_configs,
                dq_summary_table_name=dq_summary_table_name,
                configs_cache=configs_cache,
                environment=environment_target,
                metadata=metadata,
                debug=print_sql_queries,
                progress_watermark=progress_watermark,
            )
            if not skip_sql_validation:
                bigquery_client.check_query_dry_run(query_string=sql_string)
            logger.debug(
                f"*** Writing sql to {dbt_rule_binding_views_path.absolute()}/"
                f"{rule_binding_id}.sql",
            )
            lib.write_sql_string_as_dbt_model(
                rule_binding_id=rule_binding_id,
                sql_string=sql_string,
                dbt_rule_binding_views_path=dbt_rule_binding_views_path,
            )
        # clean up old rule_bindings
        for view in dbt_rule_binding_views_path.glob("*.sql"):
            if view.stem not in target_rule_binding_ids:
                view.unlink()
        # create dbt configs json for the main.sql loop and run dbt
        configs = {"target_rule_binding_ids": target_rule_binding_ids}
        dbt_runner.run(
            configs=configs,
            debug=debug,
            dry_run=dry_run,
        )
<<<<<<< HEAD
        if not dry_run:
            if target_bigquery_summary_table:
                invocation_id = get_dbt_invocation_id(dbt_path)
                logger.info(
                    f"dbt invocation id for current execution " f"is {invocation_id}"
                )
                json_logger.info(
                    {
                        "invocation_id": invocation_id,
                        "target_bigquery_summary_table": target_bigquery_summary_table,
                    }
                )
                partition_date = date.today()
                logger.info(
                    f"Partition date is {partition_date} and "
                    f"is being used for getting the dq summary "
                    f"results from summary table"
                )
                target_table = TargetTable(invocation_id, bigquery_client)
                target_table.write_to_target_bq_table(
                    partition_date,
                    target_bigquery_summary_table,
                    dq_summary_table_name,
                )
                logger.info("Job completed successfully.")
            else:
                logger.warning(
                    "'--target_bigquery_summary_table' was not provided. "
                    "It is needed to append the dq summary results to the "
                    "provided target bigquery table. This will become a "
                    "required argument in v1.0.0"
                )
=======
        if job_status == JobStatus.SUCCESS:

            if not dry_run:
                if target_bigquery_summary_table:
                    invocation_id = get_dbt_invocation_id(dbt_path)
                    logger.info(
                        f"dbt invocation id for current execution "
                        f"is {invocation_id}"
                    )
                    partition_date = date.today()
                    logger.info(
                        f"Partition date is {partition_date} and "
                        f"is being used for getting the dq summary "
                        f"results from summary table"
                    )
                    target_table = TargetTable(invocation_id, bigquery_client)
                    target_table.write_to_target_bq_table(
                        partition_date,
                        target_bigquery_summary_table,
                        dq_summary_table_name,
                        summary_to_stdout,
                    )
                    logger.info("Job completed successfully.")
                else:
                    logger.warning(
                        "'--target_bigquery_summary_table' was not provided. "
                        "It is needed to append the dq summary results to the "
                        "provided target bigquery table. This will become a "
                        "required argument in v1.0.0"
                    )
                    if summary_to_stdout:
                        logger.warning(
                            "'--summary_to_stdout' was set but does"
                            " not take effect unless "
                            "'--target_bigquery_summary_table' is provided"
                        )

        elif job_status == JobStatus.FAILED:
            raise RuntimeError("Job failed.")
        else:
            raise RuntimeError("Job failed with unknown status.")
>>>>>>> 5a1eac2d
    except Exception as error:
        logger.error(error)
        json_logger.error(error, exc_info=True)
        raise SystemExit(error)
    finally:
        if bigquery_client:
            bigquery_client.close_connection()


if __name__ == "__main__":
    main()<|MERGE_RESOLUTION|>--- conflicted
+++ resolved
@@ -26,17 +26,12 @@
 import coloredlogs
 
 from clouddq import lib
-from clouddq.classes.metadata_registry_defaults import MetadataRegistryDefaults
 from clouddq.integration.bigquery.bigquery_client import BigQueryClient
 from clouddq.integration.bigquery.dq_target_table_utils import TargetTable
-<<<<<<< HEAD
-from clouddq.integration.dataplex.clouddq_dataplex import CloudDqDataplexClient
-from clouddq.integration.gcp_credentials import GcpCredentials
-=======
 from clouddq.log import get_json_logger
 from clouddq.log import get_logger
->>>>>>> 5a1eac2d
 from clouddq.runners.dbt.dbt_runner import DbtRunner
+from clouddq.runners.dbt.dbt_utils import JobStatus
 from clouddq.runners.dbt.dbt_utils import get_bigquery_dq_summary_table_name
 from clouddq.runners.dbt.dbt_utils import get_dbt_invocation_id
 from clouddq.utils import assert_not_none_or_empty
@@ -268,35 +263,20 @@
             "deprecated in v1.0.0. Please migrate to use native-flags for "
             "specifying connection configs instead."
         )
-<<<<<<< HEAD
-    if (
-        not dbt_profiles_dir
-        and (  # noqa: W503
-            not gcp_project_id or not gcp_bq_dataset_id or not gcp_region_id
-        )
-    ) or (dbt_profiles_dir and (gcp_project_id or gcp_bq_dataset_id or gcp_region_id)):
-        raise ValueError(
-            "CLI input must define either all of "
-            "(--gcp_project_id, --gcp_bq_dataset_id, --gcp_region_id) or --dbt_profiles_dir."
-        )
-=======
     if summary_to_stdout:
         logger.debug("Logging summary to stdout")
     else:
         logger.debug("NOT logging summary to stdout")
 
->>>>>>> 5a1eac2d
     bigquery_client = None
-    dataplex_client = None
     try:
-        gcp_credentials = GcpCredentials(
-            gcp_project_id=gcp_project_id,
-            gcp_service_account_key_path=gcp_service_account_key_path,
-            gcp_impersonation_credentials=gcp_impersonation_credentials,
-        )
         if not skip_sql_validation:
             # Create BigQuery client for query dry-runs
-            bigquery_client = BigQueryClient(gcp_credentials=gcp_credentials)
+            bigquery_client = BigQueryClient(
+                gcp_project_id=gcp_project_id,
+                gcp_service_account_key_path=gcp_service_account_key_path,
+                gcp_impersonation_credentials=gcp_impersonation_credentials,
+            )
         # Prepare dbt runtime
         dbt_runner = DbtRunner(
             dbt_path=dbt_path,
@@ -327,7 +307,7 @@
         logger.info(
             f"Writing summary results to GCP table: `{dq_summary_table_name}`. "
         )
-        # Check existence of dataset for target BQ table in the selected GCP region
+        # Check existence of dataset for target BQ table
         if target_bigquery_summary_table:
             target_table_ref = bigquery_client.table_from_string(
                 target_bigquery_summary_table
@@ -339,47 +319,24 @@
                     f"{target_bigquery_summary_table}. "
                     f"Dataset {target_dataset_id} does not exist. "
                 )
-            bigquery_client.assert_dataset_is_in_region(
-                dataset=target_dataset_id, region=gcp_region_id
-            )
         # Load metadata
         metadata = json.loads(metadata)
         # Load Rule Bindings
         configs_path = Path(rule_binding_config_path)
-        logger.debug("Loading rule bindings from: {configs_path.absolute()}")
+        logger.debug("Loading rule bindings from: %s", configs_path.absolute())
         all_rule_bindings = lib.load_rule_bindings_config(Path(configs_path))
         # Prepare list of Rule Bindings in-scope for run
         target_rule_binding_ids = [r.strip() for r in rule_binding_ids.split(",")]
         if len(target_rule_binding_ids) == 1 and target_rule_binding_ids[0] == "ALL":
             target_rule_binding_ids = list(all_rule_bindings.keys())
-        logger.debug(f"Preparing SQL for rule bindings: {target_rule_binding_ids}")
-        # Load default configs for metadata registries
-        registry_defaults: MetadataRegistryDefaults = lib.load_metadata_registry_default_configs(Path(configs_path))
-        default_dataplex_projects = registry_defaults.get_dataplex_registry_defaults('projects')
-        default_dataplex_locations = registry_defaults.get_dataplex_registry_defaults('locations')
-        default_dataplex_lakes = registry_defaults.get_dataplex_registry_defaults('lakes')
-        logger.debug(f"Using metadata_registry_defaults: {registry_defaults.default_configs}")
-        dataplex_registry_defaults = registry_defaults.get_dataplex_registry_defaults()
-        logger.debug(f"Using dataplex_registry_defaults: {dataplex_registry_defaults}")
-        # Prepare Dataplex Client from metadata registry defaults
-        dataplex_client = CloudDqDataplexClient(
-            gcp_credentials=gcp_credentials,
-            gcp_project_id=default_dataplex_projects,
-            gcp_dataplex_lake_name=default_dataplex_lakes,
-            gcp_dataplex_region=default_dataplex_locations,
-        )
-        logger.debug(
-            "Created CloudDqDataplexClient with arguments: "
-            f"{gcp_credentials=}, "
-            f"{default_dataplex_projects=}, "
-            f"{default_dataplex_lakes=}, "
-            f"{default_dataplex_locations=}, "
-        )
-        # Load all configs into a local cache
-        configs_cache = lib.prepare_configs_cache(configs_path=Path(configs_path))
-        configs_cache.resolve_dataplex_entity_uris(
-            client=dataplex_client, 
-            default_configs=dataplex_registry_defaults)
+        # Load all other configs
+        (
+            entities_collection,
+            row_filters_collection,
+            rules_collection,
+        ) = lib.load_configs_if_not_defined(
+            configs_path=configs_path,
+        )
         for rule_binding_id in target_rule_binding_ids:
             rule_binding_configs = all_rule_bindings.get(rule_binding_id, None)
             assert_not_none_or_empty(
@@ -398,7 +355,10 @@
                 rule_binding_id=rule_binding_id,
                 rule_binding_configs=rule_binding_configs,
                 dq_summary_table_name=dq_summary_table_name,
-                configs_cache=configs_cache,
+                entities_collection=entities_collection,
+                rules_collection=rules_collection,
+                row_filters_collection=row_filters_collection,
+                configs_path=configs_path,
                 environment=environment_target,
                 metadata=metadata,
                 debug=print_sql_queries,
@@ -419,47 +379,12 @@
         for view in dbt_rule_binding_views_path.glob("*.sql"):
             if view.stem not in target_rule_binding_ids:
                 view.unlink()
-        # create dbt configs json for the main.sql loop and run dbt
         configs = {"target_rule_binding_ids": target_rule_binding_ids}
-        dbt_runner.run(
+        job_status: JobStatus = dbt_runner.run(
             configs=configs,
             debug=debug,
             dry_run=dry_run,
         )
-<<<<<<< HEAD
-        if not dry_run:
-            if target_bigquery_summary_table:
-                invocation_id = get_dbt_invocation_id(dbt_path)
-                logger.info(
-                    f"dbt invocation id for current execution " f"is {invocation_id}"
-                )
-                json_logger.info(
-                    {
-                        "invocation_id": invocation_id,
-                        "target_bigquery_summary_table": target_bigquery_summary_table,
-                    }
-                )
-                partition_date = date.today()
-                logger.info(
-                    f"Partition date is {partition_date} and "
-                    f"is being used for getting the dq summary "
-                    f"results from summary table"
-                )
-                target_table = TargetTable(invocation_id, bigquery_client)
-                target_table.write_to_target_bq_table(
-                    partition_date,
-                    target_bigquery_summary_table,
-                    dq_summary_table_name,
-                )
-                logger.info("Job completed successfully.")
-            else:
-                logger.warning(
-                    "'--target_bigquery_summary_table' was not provided. "
-                    "It is needed to append the dq summary results to the "
-                    "provided target bigquery table. This will become a "
-                    "required argument in v1.0.0"
-                )
-=======
         if job_status == JobStatus.SUCCESS:
 
             if not dry_run:
@@ -501,11 +426,9 @@
             raise RuntimeError("Job failed.")
         else:
             raise RuntimeError("Job failed with unknown status.")
->>>>>>> 5a1eac2d
     except Exception as error:
-        logger.error(error)
         json_logger.error(error, exc_info=True)
-        raise SystemExit(error)
+        raise error
     finally:
         if bigquery_client:
             bigquery_client.close_connection()
