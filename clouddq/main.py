# Copyright 2021 Google LLC
#
# Licensed under the Apache License, Version 2.0 (the "License");
# you may not use this file except in compliance with the License.
# You may obtain a copy of the License at
#
#      http://www.apache.org/licenses/LICENSE-2.0
#
# Unless required by applicable law or agreed to in writing, software
# distributed under the License is distributed on an "AS IS" BASIS,
# WITHOUT WARRANTIES OR CONDITIONS OF ANY KIND, either express or implied.
# See the License for the specific language governing permissions and
# limitations under the License.

"""Data Quality Engine for BigQuery."""
from datetime import date
from datetime import datetime
from pathlib import Path
from pprint import pformat
from typing import Optional

import json
import logging
import logging.config
import sys
import traceback

import click
import coloredlogs

<<<<<<< HEAD
# from git import GitCommandError
# from git import InvalidGitRepositoryError
# from git import Repo

=======
>>>>>>> 9c743b9c
from clouddq import lib
from clouddq.integration.bigquery.bigquery_client import BigQueryClient
from clouddq.integration.bigquery.dq_target_table_utils import TargetTable
from clouddq.runners.dbt.dbt_runner import DbtRunner
from clouddq.runners.dbt.dbt_utils import JobStatus
from clouddq.runners.dbt.dbt_utils import get_bigquery_dq_summary_table_name
from clouddq.runners.dbt.dbt_utils import get_dbt_invocation_id
from clouddq.utils import assert_not_none_or_empty


<<<<<<< HEAD
# APP_VERSION = None
# try:
#     repo = Repo(search_parent_directories=True)
#     APP_VERSION = repo.git.describe()
# except (InvalidGitRepositoryError, GitCommandError):
#     pass
APP_VERSION = "0.3.1"
=======
APP_VERSION = "0.4.0-rc1"
>>>>>>> 9c743b9c
APP_NAME = "clouddq"
LOG_LEVEL = logging._nameToLevel["DEBUG"]


class JsonEncoderStrFallback(json.JSONEncoder):
    def default(self, obj):
        try:
            return super().default(obj)
        except TypeError as exc:
            if "not JSON serializable" in str(exc):
                return str(obj)
            raise


class JsonEncoderDatetime(JsonEncoderStrFallback):
    def default(self, obj):
        if isinstance(obj, datetime):
            return obj.strftime("%Y-%m-%dT%H:%M:%S.%fZ")
        else:
            return super().default(obj)


class JSONFormatter(logging.Formatter):
    def __init__(self):
        super().__init__()

    def format(self, record):
        record.msg = json.dumps(
            {
                "severity": record.levelname,
                "time": datetime.utcfromtimestamp(record.created)
                .astimezone()
                .isoformat()
                .replace("+00:00", "Z"),
                "logging.googleapis.com/sourceLocation": {
                    "file": record.pathname or record.filename,
                    "function": record.funcName,
                    "line": record.lineno,
                },
                "exception": record.exc_info,
                "traceback": traceback.format_exception(*record.exc_info)
                if record.exc_info
                else None,
                "message": record.getMessage(),
                "logging.googleapis.com/labels": {
                    "name": APP_NAME,
                    "releaseId": APP_VERSION,
                },
            },
            cls=JsonEncoderDatetime,
        )
        return super().format(record)


def get_json_logger():
    json_logger = logging.getLogger("clouddq-json-logger")
    json_logger.setLevel(LOG_LEVEL)
    logging_stream_handler = logging.StreamHandler(sys.stderr)
    logging_stream_handler.setFormatter(JSONFormatter())
    json_logger.addHandler(logging_stream_handler)
    return json_logger


def get_logger():
    logger = logging.getLogger("clouddq")
    logger.setLevel(LOG_LEVEL)
    logging_stream_handler = logging.StreamHandler(sys.stderr)
    stream_formatter = logging.Formatter(
        "{asctime} {name} {levelname:8s} {message}", style="{"
    )
    logging_stream_handler.setFormatter(stream_formatter)
    logger.addHandler(logging_stream_handler)
    return logger


json_logger = get_json_logger()
logger = get_logger()
coloredlogs.install(logger=logger)


@click.command()
@click.argument("rule_binding_ids")
@click.argument(
    "rule_binding_config_path",
    type=click.Path(exists=True),
)
@click.option(
    "--target_bigquery_summary_table",
    help="Target Bigquery summary table for data quality output. "
    "This should be a fully qualified table name in the format"
    "<project_id>.<dataset_id>.<table_name>",
    type=str,
)
@click.option(
    "--gcp_project_id",
    help="GCP Project ID used for executing GCP Jobs. "
    "This argument will be ignored if --dbt_profiles_dir is set.",
    default=None,
    type=str,
)
@click.option(
    "--gcp_region_id",
    help="GCP region used for running BigQuery Jobs and for storing "
    " any intemediate DQ summary results. "
    "This argument will be ignored if --dbt_profiles_dir is set.",
    default=None,
    type=str,
)
@click.option(
    "--gcp_bq_dataset_id",
    help="GCP BigQuery Dataset ID used for storing rule_binding views "
    "and intermediate DQ summary results. "
    "This argument will be ignored if --dbt_profiles_dir is set.",
    default=None,
    type=str,
)
@click.option(
    "--gcp_service_account_key_path",
    help="File system path to the exported GCP service account JSON key "
    "for authenticating to GCP. "
    "If --gcp_service_account_key_path is not specified, "
    "defaults to using automatically discovered credentials "
    "via Application Default Credentials (ADC). "
    "More on how ADC discovers credentials: https://google.aip.dev/auth/4110. "
    "This argument will be ignored if --dbt_profiles_dir is set.",
    default=None,
    type=click.Path(exists=True),
)
@click.option(
    "--gcp_impersonation_credentials",
    help="Target Service Account Name for authenticating to GCP using "
    "service account impersonation via a source credentials. "
    "Source credentials can be obtained from either "
    "--gcp_service_account_key_path or local ADC credentials. "
    "Ensure the source credentials has sufficient IAM permission to "
    "impersonate the target service account. "
    "This argument will be ignored if --dbt_profiles_dir is set.",
    default=None,
    type=str,
)
@click.option(
    "--dbt_profiles_dir",
    help="Path containing the dbt profiles.yml configs for connecting to GCP. "
    "As dbt supports multiple connection configs in a single profiles.yml file, "
    "you can also specify the dbt target for the run with --environment_target. "
    "Defaults to environment variable DBT_PROFILES_DIR if present. "
    "If another connection config with pattern --*_connection_configs "
    "was not provided, this argument is mandatory. "
    "If --dbt_profiles_dir is present, all other connection configs "
    "with pattern --gcp_* will be ignored. "
    "Passing in dbt configs directly via --dbt_profiles_dir will be "
    "deprecated in v1.0.0. Please migrate to use native-flags for "
    "specifying connection configs instead.",
    type=click.Path(exists=True),
    envvar="DBT_PROFILES_DIR",
)
@click.option(
    "--dbt_path",
    help="Path to dbt model directory where a new view will be created "
    "containing the sql execution statement for each rule binding. "
    "If not specified, clouddq will created a new directory in "
    "the current working directory for the dbt generated sql files. "
    "Passing in dbt models directly via --dbt_path will be "
    "deprecated in v1.0.0. If you will be affected by this "
    "deprecation, please raise a Github issue with details "
    "of your use-case.",
    type=click.Path(exists=True),
    default=None,
)
@click.option(
    "--environment_target",
    help="Execution environment target as defined in dbt profiles.yml, "
    "e.g. dev, test, prod.  "
    "Defaults to 'dev' if not set. "
    "Uses the environment variable ENV if present. "
    "Set this to the same value as 'environment' in "
    "entity 'environment_override' config to trigger "
    "field substitution.",
    envvar="ENV",
    default="dev",
)
@click.option(
    "--metadata",
    help="JSON String containing run metadata for each DQ Outputs row. "
    "Useful for allowing custom aggregations over DQ Outputs table "
    "over the metadata attributes.",
    default="{}",
)
@click.option(
    "--dry_run",
    help="If True, do everything except run dbt itself.",
    is_flag=True,
    default=False,
)
@click.option(
    "--debug",
    help="If True, print additional diagnostic information.",
    is_flag=True,
    default=False,
)
@click.option(
    "--print_sql_queries",
    help="If True, print generated SQL queries to stdout.",
    is_flag=True,
    default=False,
)
@click.option(
    "--skip_sql_validation",
    help="If True, skip validation step of generated SQL using BigQuery dry-run.",
    is_flag=True,
    default=False,
)
@click.option(
    "--progress_watermark",
    help="Whether to set 'progress_watermark' column value "
    "to True/False in dq_summary. Defaults to True.",
    type=bool,
    default=True,
)
def main(  # noqa: C901
    rule_binding_ids: str,
    rule_binding_config_path: str,
    dbt_path: Optional[str],
    dbt_profiles_dir: Optional[str],
    environment_target: Optional[str],
    gcp_project_id: Optional[str],
    gcp_region_id: Optional[str],
    gcp_bq_dataset_id: Optional[str],
    gcp_service_account_key_path: Optional[Path],
    gcp_impersonation_credentials: Optional[str],
    metadata: Optional[str],
    dry_run: bool,
    progress_watermark: bool,
    target_bigquery_summary_table: Optional[str],
    debug: bool = False,
    print_sql_queries: bool = False,
    skip_sql_validation: bool = False,
) -> None:
    """Run RULE_BINDING_IDS from a RULE_BINDING_CONFIG_PATH.

    RULE_BINDING_IDS:
    comma-separated Rule Binding ID(s) containing the
    configurations for the run.

    Set RULE_BINDING_IDS to 'ALL' to run all rule_bindings
    in RULE_BINDING_CONFIG_PATH.

    RULE_BINDING_CONFIG_PATH:
    Path to YAML configs directory containing `rule_bindings`,
    `entities`, `rules`, and `row_filters` YAML config files.

    Usage examples:

    \b
    > python clouddq_executable.zip \\
      T2_DQ_1_EMAIL \\
      configs/ \\
      --gcp_project_id="${GOOGLE_CLOUD_PROJECT}" \\
      --gcp_bq_dataset_id="${CLOUDDQ_BIGQUERY_DATASET}" \\
      --gcp_region_id="${CLOUDDQ_BIGQUERY_REGION}" \\
      --metadata='{"key":"value"}' \\

    \b
    > python clouddq_executable.zip \\
      ALL \\
      configs/ \\
      --gcp_project_id="${GOOGLE_CLOUD_PROJECT}" \\
      --gcp_bq_dataset_id="${CLOUDDQ_BIGQUERY_DATASET}" \\
      --gcp_region_id="${CLOUDDQ_BIGQUERY_REGION}" \\
      --dry_run  \\
      --debug

    """
    if debug:
        logger.setLevel("DEBUG")
        for handler in logger.handlers:
            handler.setLevel(logging.DEBUG)
            logger.debug("Debug logging enabled")
    logger.info("Starting CloudDQ run with configs:")
    json_logger.warning({"run_configs": locals()})
    if dbt_path:
        logger.warning(
            "Passing in dbt models directly via --dbt_path will be "
            "deprecated in v1.0.0"
        )
    if dbt_profiles_dir:
        logger.warning(
            "If --dbt_profiles_dir is present, all other connection configs "
            "with pattern --gcp_* will be ignored. "
            "Passing in dbt configs directly via --dbt_profiles_dir will be "
            "deprecated in v1.0.0. Please migrate to use native-flags for "
            "specifying connection configs instead."
        )
    bigquery_client = None
    try:
        if not skip_sql_validation:
            # Create BigQuery client for query dry-runs
            bigquery_client = BigQueryClient(
                gcp_project_id=gcp_project_id,
                gcp_service_account_key_path=gcp_service_account_key_path,
                gcp_impersonation_credentials=gcp_impersonation_credentials,
            )
        # Prepare dbt runtime
        dbt_runner = DbtRunner(
            dbt_path=dbt_path,
            dbt_profiles_dir=dbt_profiles_dir,
            environment_target=environment_target,
            gcp_project_id=gcp_project_id,
            gcp_region_id=gcp_region_id,
            gcp_bq_dataset_id=gcp_bq_dataset_id,
            gcp_service_account_key_path=gcp_service_account_key_path,
            gcp_impersonation_credentials=gcp_impersonation_credentials,
        )
        dbt_path = dbt_runner.get_dbt_path()
        dbt_rule_binding_views_path = dbt_runner.get_rule_binding_view_path()
        dbt_profiles_dir = dbt_runner.get_dbt_profiles_dir()
        environment_target = dbt_runner.get_dbt_environment_target()
        # Prepare DQ Summary Table
        dq_summary_table_name = get_bigquery_dq_summary_table_name(
            dbt_path=Path(dbt_path),
            dbt_profiles_dir=Path(dbt_profiles_dir),
            environment_target=environment_target,
        )
        if gcp_region_id and not skip_sql_validation:
            dq_summary_dataset = ".".join(dq_summary_table_name.split(".")[:2])
            logger.debug(f"dq_summary_dataset: {dq_summary_dataset}")
            bigquery_client.assert_dataset_is_in_region(
                dataset=dq_summary_dataset, region=gcp_region_id
            )
        logger.info(
            f"Writing summary results to GCP table: `{dq_summary_table_name}`. "
        )
        # Check existence of dataset for target BQ table
        if target_bigquery_summary_table:
            target_table_ref = bigquery_client.table_from_string(
                target_bigquery_summary_table
            )
            target_dataset_id = target_table_ref.dataset_id
            if not bigquery_client.is_dataset_exists(target_dataset_id):
                raise AssertionError(
                    "Invalid argument to --target_bigquery_summary_table: "
                    f"{target_bigquery_summary_table}. "
                    f"Dataset {target_dataset_id} does not exist. "
                )
        # Load metadata
        metadata = json.loads(metadata)
        # Load Rule Bindings
        configs_path = Path(rule_binding_config_path)
        logger.debug("Loading rule bindings from: %s", configs_path.absolute())
        all_rule_bindings = lib.load_rule_bindings_config(Path(configs_path))
        # Prepare list of Rule Bindings in-scope for run
        target_rule_binding_ids = [r.strip() for r in rule_binding_ids.split(",")]
        if len(target_rule_binding_ids) == 1 and target_rule_binding_ids[0] == "ALL":
            target_rule_binding_ids = list(all_rule_bindings.keys())
        # Load all other configs
        (
            entities_collection,
            row_filters_collection,
            rules_collection,
        ) = lib.load_configs_if_not_defined(
            configs_path=configs_path,
        )
        for rule_binding_id in target_rule_binding_ids:
            rule_binding_configs = all_rule_bindings.get(rule_binding_id, None)
            assert_not_none_or_empty(
                rule_binding_configs,
                f"Target Rule Binding Id: {rule_binding_id} not found "
                f"in config path {configs_path.absolute()}.",
            )
            if debug:
                logger.debug(
                    f"Creating sql string from configs for rule binding: "
                    f"{rule_binding_id}"
                )
                logger.debug("Rule binding config json:")
                logger.debug(pformat(rule_binding_configs))
            sql_string = lib.create_rule_binding_view_model(
                rule_binding_id=rule_binding_id,
                rule_binding_configs=rule_binding_configs,
                dq_summary_table_name=dq_summary_table_name,
                entities_collection=entities_collection,
                rules_collection=rules_collection,
                row_filters_collection=row_filters_collection,
                configs_path=configs_path,
                environment=environment_target,
                metadata=metadata,
                debug=print_sql_queries,
                progress_watermark=progress_watermark,
            )
            if not skip_sql_validation:
                bigquery_client.check_query_dry_run(query_string=sql_string)
            logger.debug(
                f"*** Writing sql to {dbt_rule_binding_views_path.absolute()}/"
                f"{rule_binding_id}.sql",
            )
            lib.write_sql_string_as_dbt_model(
                rule_binding_id=rule_binding_id,
                sql_string=sql_string,
                dbt_rule_binding_views_path=dbt_rule_binding_views_path,
            )
        # clean up old rule_bindings
        for view in dbt_rule_binding_views_path.glob("*.sql"):
            if view.stem not in target_rule_binding_ids:
                view.unlink()
        configs = {"target_rule_binding_ids": target_rule_binding_ids}
        job_status: JobStatus = dbt_runner.run(
            configs=configs,
            debug=debug,
            dry_run=dry_run,
        )
        if job_status == JobStatus.SUCCESS:

            if not dry_run:
                if target_bigquery_summary_table:
                    invocation_id = get_dbt_invocation_id(dbt_path)
                    logger.info(
                        f"dbt invocation id for current execution "
                        f"is {invocation_id}"
                    )
                    partition_date = date.today()
                    logger.info(
                        f"Partition date is {partition_date} and "
                        f"is being used for getting the dq summary "
                        f"results from summary table"
                    )
                    target_table = TargetTable(invocation_id, bigquery_client)
                    target_table.write_to_target_bq_table(
                        partition_date,
                        target_bigquery_summary_table,
                        dq_summary_table_name,
                    )
                    logger.info("Job completed successfully.")
                else:
                    logger.warning(
                        "'--target_bigquery_summary_table' was not provided. "
                        "It is needed to append the dq summary results to the "
                        "provided target bigquery table. This will become a "
                        "required argument in v1.0.0"
                    )
        elif job_status == JobStatus.FAILED:
            raise RuntimeError("Job failed.")
        else:
            raise RuntimeError("Job failed with unknown status.")
    except Exception as error:
        json_logger.error(error, exc_info=True)
        raise error
    finally:
        if bigquery_client:
            bigquery_client.close_connection()


if __name__ == "__main__":
    main()<|MERGE_RESOLUTION|>--- conflicted
+++ resolved
@@ -28,13 +28,6 @@
 import click
 import coloredlogs
 
-<<<<<<< HEAD
-# from git import GitCommandError
-# from git import InvalidGitRepositoryError
-# from git import Repo
-
-=======
->>>>>>> 9c743b9c
 from clouddq import lib
 from clouddq.integration.bigquery.bigquery_client import BigQueryClient
 from clouddq.integration.bigquery.dq_target_table_utils import TargetTable
@@ -45,17 +38,7 @@
 from clouddq.utils import assert_not_none_or_empty
 
 
-<<<<<<< HEAD
-# APP_VERSION = None
-# try:
-#     repo = Repo(search_parent_directories=True)
-#     APP_VERSION = repo.git.describe()
-# except (InvalidGitRepositoryError, GitCommandError):
-#     pass
-APP_VERSION = "0.3.1"
-=======
 APP_VERSION = "0.4.0-rc1"
->>>>>>> 9c743b9c
 APP_NAME = "clouddq"
 LOG_LEVEL = logging._nameToLevel["DEBUG"]
 
