# Copyright 2021 Google LLC
#
# Licensed under the Apache License, Version 2.0 (the "License");
# you may not use this file except in compliance with the License.
# You may obtain a copy of the License at
#
#      http://www.apache.org/licenses/LICENSE-2.0
#
# Unless required by applicable law or agreed to in writing, software
# distributed under the License is distributed on an "AS IS" BASIS,
# WITHOUT WARRANTIES OR CONDITIONS OF ANY KIND, either express or implied.
# See the License for the specific language governing permissions and
# limitations under the License.

load("@rules_python//python:defs.bzl", "py_binary", "py_library")
load("@py_deps//:requirements.bzl", "requirement")
load("@rules_python//python/pip_install:requirements.bzl", "compile_pip_requirements")

filegroup(
    name = "dbt_template",
    srcs = glob(["templates/dbt/models/data_quality_engine/**/*.sql"]),
    visibility = ["//visibility:public"],
)

filegroup(
    name = "dbt_project_template",
    srcs = glob(["templates/dbt/dbt_project.yml"]),
    visibility = ["//visibility:public"],
)

filegroup(
    name = "macros_template",
    srcs = glob(["templates/dbt/macros/*.sql"]),
    visibility = ["//visibility:public"],
)

DATA = [
    "//:dbt",
    "//:dbt_project",
    ":dbt_template",
    ":dbt_project_template",
    ":macros_template",
]

py_binary(
    name = "clouddq",
    srcs = ["main.py"],
    data = DATA,
    main = "main.py",
    python_version = "PY3",
    visibility = ["//tests:__subpackages__"],
    deps = [
        ":clouddq_lib",
        ":dbt_runners",
        requirement("click"),
<<<<<<< HEAD
        requirement("click-logging"),
=======
        requirement("coloredlogs"),
        requirement("gitpython"),
>>>>>>> 352be1e9
    ],
)

py_library(
    name = "clouddq_lib",
    srcs = glob(["*.py"]),
    data = [":macros_template"],
    visibility = ["//tests:__subpackages__"],
    deps = [
        ":classes",
        requirement("pyyaml"),
        requirement("jinja2"),
        requirement("dbt-bigquery"),
    ],
)

py_library(
    name = "classes",
    srcs = glob(["classes/*.py"]),
    visibility = ["//tests:__subpackages__"],
    deps = [
        requirement("jinja2"),
    ],
)

py_library(
    name = "dbt_runners",
    srcs = glob(["runners/dbt/*.py"]),
    visibility = ["//tests:__subpackages__"],
    deps = [
        ":clouddq_lib",
        requirement("dbt-bigquery"),
        requirement("pyyaml"),
    ],
)

compile_pip_requirements(
    name = "requirements",
)<|MERGE_RESOLUTION|>--- conflicted
+++ resolved
@@ -53,12 +53,8 @@
         ":clouddq_lib",
         ":dbt_runners",
         requirement("click"),
-<<<<<<< HEAD
-        requirement("click-logging"),
-=======
         requirement("coloredlogs"),
         requirement("gitpython"),
->>>>>>> 352be1e9
     ],
 )
 
