--- conflicted
+++ resolved
@@ -64,7 +64,7 @@
     CAST(NULL AS STRING) AS column_id,
     NULL AS column_value,
     {% for ref_column_name in include_reference_columns %}
-        custom_sql_statement_validation_errors.{{ ref_column_name }} AS {{ ref_column_name }},
+        data.{{ ref_column_name }} AS {{ ref_column_name }},
     {%- endfor -%}
 {% if rule_configs.get("dimension") %}
     '{{ rule_configs.get("dimension") }}' AS dimension,
@@ -84,9 +84,12 @@
   FROM
     zero_record
   LEFT JOIN
+    data
+  ON
+    zero_record.rule_binding_id = data.rule_binding_id
+  LEFT JOIN
     (
       SELECT
-<<<<<<< HEAD
         '{{ rule_binding_id }}' AS _rule_binding_id,
         COUNT(*) AS complex_rule_validation_errors_count,
       FROM (
@@ -145,7 +148,7 @@
     CAST(NULL AS STRING) AS column_id,
     NULL AS column_value,
     {% for ref_column_name in include_reference_columns %}
-        data.{{ ref_column_name }} AS {{ ref_column_name }},
+        custom_sql_statement_validation_errors.{{ ref_column_name }} AS {{ ref_column_name }},
     {%- endfor -%}
 {% if rule_configs.get("dimension") %}
     '{{ rule_configs.get("dimension") }}' AS dimension,
@@ -163,14 +166,8 @@
   FROM
     zero_record
   LEFT JOIN
-    data
-  ON
-    zero_record.rule_binding_id = data.rule_binding_id
-  LEFT JOIN
     (
       SELECT
-=======
->>>>>>> 5253dd6e
         '{{ rule_binding_id }}' AS _rule_binding_id,
         {% for ref_column_name in include_reference_columns %}
             {{ ref_column_name }} AS {{ ref_column_name }},
