--- conflicted
+++ resolved
@@ -15,7 +15,6 @@
 {% set database_name = entity_configs.get('database_name') -%}
 {% set table_name = entity_configs.get('table_name') -%}
 {% set include_reference_columns =  configs.get('include_reference_columns') -%}
-{% set include_all_reference_columns =  configs.get('include_all_reference_columns') -%}
 {% set incremental_time_filter_column_id = configs.get('incremental_time_filter_column_id') %}
 {% if environment and entity_configs.get('environment_override') -%}
   {% set env_override = entity_configs.get('environment_override') %}
@@ -73,11 +72,7 @@
 validation_results AS (
 
 {%- if rule_type == "CUSTOM_SQL_STATEMENT" -%}
-<<<<<<< HEAD
-  {{ validate_complex_rule_failed_records_query(rule_id, rule_configs, rule_binding_id, column_name, fully_qualified_table_name, include_reference_columns, include_all_reference_columns) }}
-=======
   {{ validate_complex_rule_failed_records_query(rule_id, rule_configs, rule_binding_id, column_name, fully_qualified_table_name) }}
->>>>>>> d1168f8b
 {%- else -%}
   {{ validate_simple_rule_failed_records_query(rule_id, rule_configs, rule_binding_id, column_name, fully_qualified_table_name, include_reference_columns) }}
 {%- endif -%}
@@ -93,15 +88,6 @@
     r.simple_rule_row_is_valid AS _dq_validation_simple_rule_row_is_valid,
     r.complex_rule_validation_errors_count AS _dq_validation_complex_rule_validation_errors_count,
     r.complex_rule_validation_success_flag AS _dq_validation_complex_rule_validation_success_flag,
-<<<<<<< HEAD
-    {% for ref_column_name in include_reference_columns %}
-        r.{{ ref_column_name }} AS {{ ref_column_name }},
-    {%- endfor -%}
-    {% if rule_type == "CUSTOM_SQL_STATEMENT" %}
-        r.custom_sql_statement_validation_errors,
-        {{ '\n' }}
-    {% endif %}
-=======
     {{ '\n' }}
     {%- if rule_type != "CUSTOM_SQL_STATEMENT" -%}
         {% for ref_column_name in include_reference_columns %}
@@ -111,7 +97,6 @@
         r.custom_sql_statement_validation_errors,
     {%- endif -%}
     {{ '\n' }}
->>>>>>> d1168f8b
   FROM
     validation_results r
 )
