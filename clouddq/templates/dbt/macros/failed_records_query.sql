{% from 'macros.sql' import validate_simple_rule_failed_records_query -%}
{% from 'macros.sql' import validate_complex_rule_failed_records_query -%}
{%- macro create_failed_records_sql(configs, environment, dq_summary_table_name, metadata, configs_hashsum, progress_watermark, dq_summary_table_exists, high_watermark_value, current_timestamp_value, rule_id, rule_type) -%}
{% set rule_binding_id = configs.get('rule_binding_id') -%}
{% set rule_configs_dict = configs.get('rule_configs_dict') -%}
{% set rule_configs = rule_configs_dict.get(rule_id) -%}
{% set filter_sql_expr = configs.get('row_filter_configs').get('filter_sql_expr') -%}
{% set column_name = configs.get('column_configs').get('name') -%}
{% set entity_configs = configs.get('entity_configs') -%}
{% set partition_fields = entity_configs.get('partition_fields')-%}
{% set dataplex_lake = entity_configs.get('dataplex_lake') -%}
{% set dataplex_zone = entity_configs.get('dataplex_zone') -%}
{% set dataplex_asset_id = entity_configs.get('dataplex_asset_id') -%}
{% set instance_name = entity_configs.get('instance_name') -%}
{% set database_name = entity_configs.get('database_name') -%}
{% set table_name = entity_configs.get('table_name') -%}
{% set include_reference_columns =  configs.get('include_reference_columns') -%}
{% set incremental_time_filter_column_id = configs.get('incremental_time_filter_column_id') %}
{% if environment and entity_configs.get('environment_override') -%}
  {% set env_override = entity_configs.get('environment_override') %}
  {% if env_override.get(environment|lower) %}
    {% set override_values = env_override.get(environment|lower) %}
    {% if override_values.get('table_name') -%}
        {% set table_name = override_values.get('table_name') -%}
    {% endif -%}
    {% if override_values.get('database_name') -%}
        {% set database_name = override_values.get('database_name') -%}
    {% endif -%}
    {% if override_values.get('instance_name') -%}
        {% set instance_name = override_values.get('instance_name') -%}
    {% endif -%}
  {% endif %}
{% endif -%}
{% set fully_qualified_table_name = "%s.%s.%s" % (instance_name, database_name, table_name) -%}
{% set _dummy = metadata.update(configs.get('metadata', '')) -%}
WITH
{%- if configs.get('incremental_time_filter_column') and dq_summary_table_exists -%}
{% set time_column_id = configs.get('incremental_time_filter_column') %}
{% endif %}
zero_record AS (
    SELECT
        '{{ rule_binding_id }}' AS rule_binding_id,
),
data AS (
    SELECT
      *,
      '{{ rule_binding_id }}' AS rule_binding_id,
    FROM
      `{{- fully_qualified_table_name -}}` d
{%- if configs.get('incremental_time_filter_column') and dq_summary_table_exists %}
    WHERE
      CAST(d.{{ time_column_id }} AS TIMESTAMP)
          BETWEEN CAST('{{ high_watermark_value }}' AS TIMESTAMP) AND CAST('{{ current_timestamp_value }}' AS TIMESTAMP)
    AND
      {{ filter_sql_expr }}
{% else %}
    WHERE
      {{ filter_sql_expr }}
{% endif -%}
{%- if partition_fields %}
    {% for field in partition_fields %}
        AND {{ field['name'] }} IS NOT NULL
    {%- endfor -%}
{% endif -%}
),
last_mod AS (
    SELECT
        project_id || '.' || dataset_id || '.' || table_id AS table_id,
        TIMESTAMP_MILLIS(last_modified_time) AS last_modified
    FROM `{{ instance_name }}.{{ database_name }}.__TABLES__`
),
validation_results AS (

{%- if rule_type == "CUSTOM_SQL_STATEMENT" -%}
  {{ validate_complex_rule_failed_records_query(rule_id, rule_configs, rule_binding_id, column_name, fully_qualified_table_name, include_reference_columns) }}
{%- else -%}
  {{ validate_simple_rule_failed_records_query(rule_id, rule_configs, rule_binding_id, column_name, fully_qualified_table_name, include_reference_columns) }}
{%- endif -%}
),
all_validation_results AS (
  SELECT
<<<<<<< HEAD
    {{invocation_id}} AS invocation_id,
    r.rule_binding_id AS rule_binding_id,
    r.rule_id AS rule_id,
    r.column_id AS column_id,
    r.column_value as column_value,
    CAST(r.dimension AS STRING) AS dimension,
    r.simple_rule_row_is_valid AS simple_rule_row_is_valid,
    r.complex_rule_validation_success_flag AS complex_rule_validation_success_flag,
=======
    r.rule_binding_id AS _dq_validation_rule_binding_id,
    r.rule_id AS _dq_validation_rule_id,
    r.column_id AS _dq_validation_column_id,
    r.column_value AS _dq_validation_column_value,
    CAST(r.dimension AS STRING) AS _dq_validation_dimension,
    r.simple_rule_row_is_valid AS _dq_validation_simple_rule_row_is_valid,
    r.complex_rule_validation_errors_count AS _dq_validation_complex_rule_validation_errors_count,
    r.complex_rule_validation_success_flag AS _dq_validation_complex_rule_validation_success_flag,
>>>>>>> 509d5117
    {% for ref_column_name in include_reference_columns %}
        r.{{ ref_column_name }} AS {{ ref_column_name }},
    {%- endfor -%}
  FROM
    validation_results r
)
SELECT
  *
FROM
  all_validation_results

WHERE
_dq_validation_simple_rule_row_is_valid is False
OR
_dq_validation_complex_rule_validation_success_flag is False
ORDER BY _dq_validation_rule_id

{%- endmacro -%}

{{-  create_failed_records_sql(configs, environment, dq_summary_table_name, metadata, configs_hashsum, progress_watermark, dq_summary_table_exists, high_watermark_value, current_timestamp_value, rule_id, rule_type) -}}<|MERGE_RESOLUTION|>--- conflicted
+++ resolved
@@ -79,16 +79,6 @@
 ),
 all_validation_results AS (
   SELECT
-<<<<<<< HEAD
-    {{invocation_id}} AS invocation_id,
-    r.rule_binding_id AS rule_binding_id,
-    r.rule_id AS rule_id,
-    r.column_id AS column_id,
-    r.column_value as column_value,
-    CAST(r.dimension AS STRING) AS dimension,
-    r.simple_rule_row_is_valid AS simple_rule_row_is_valid,
-    r.complex_rule_validation_success_flag AS complex_rule_validation_success_flag,
-=======
     r.rule_binding_id AS _dq_validation_rule_binding_id,
     r.rule_id AS _dq_validation_rule_id,
     r.column_id AS _dq_validation_column_id,
@@ -97,7 +87,6 @@
     r.simple_rule_row_is_valid AS _dq_validation_simple_rule_row_is_valid,
     r.complex_rule_validation_errors_count AS _dq_validation_complex_rule_validation_errors_count,
     r.complex_rule_validation_success_flag AS _dq_validation_complex_rule_validation_success_flag,
->>>>>>> 509d5117
     {% for ref_column_name in include_reference_columns %}
         r.{{ ref_column_name }} AS {{ ref_column_name }},
     {%- endfor -%}
