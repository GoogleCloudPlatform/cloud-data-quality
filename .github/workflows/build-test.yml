# Copyright 2021 Google LLC
#
# Licensed under the Apache License, Version 2.0 (the "License");
# you may not use this file except in compliance with the License.
# You may obtain a copy of the License at
#
#      http://www.apache.org/licenses/LICENSE-2.0
#
# Unless required by applicable law or agreed to in writing, software
# distributed under the License is distributed on an "AS IS" BASIS,
# WITHOUT WARRANTIES OR CONDITIONS OF ANY KIND, either express or implied.
# See the License for the specific language governing permissions and
# limitations under the License.

name: build-test

on:
  push:
    branches:
      - main
    paths-ignore:
      - "**.md"
  pull_request:
    paths-ignore:
      - "**.md"

jobs:
  build:
    runs-on: ${{ matrix.os }}
    strategy:
      fail-fast: false
      max-parallel: 2
      matrix:
        os: ['ubuntu-18.04']

    steps:
      - uses: actions/checkout@v2

      - name: get git ref
        id: vars
        shell: bash
        run: |
          echo "##[set-output name=branch;]$(echo ${GITHUB_REF#refs/heads/})"
          echo "::set-output name=sha_short::$(git rev-parse --short HEAD)"

      - name: Set up Go
        uses: actions/setup-go@v2
        with:
          go-version: 1.16

      - name: Set up Google Cloud SDK
        uses: google-github-actions/setup-gcloud@master
        with:
          project_id: ${{ secrets.GCP_PROJECT_ID }}
          service_account_key: ${{ secrets.GCP_SA_KEY }}
          export_default_credentials: true

      - name: Get gcloud CLI info
        run: gcloud info

      - name: tests
        run: |
          set -x
          export GOOGLE_CLOUD_PROJECT=${{ secrets.GCP_PROJECT_ID }}
          export CLOUDDQ_BIGQUERY_DATASET="dq_test"
          export CLOUDDQ_BIGQUERY_REGION="EU"
          export GOOGLE_APPLICATION_CREDENTIALS=${GOOGLE_APPLICATION_CREDENTIALS}
          export GOOGLE_SDK_CREDENTIALS=${GOOGLE_APPLICATION_CREDENTIALS}
          export IMPERSONATION_SERVICE_ACCOUNT=${{ secrets.IMPERSONATION_SERVICE_ACCOUNT }}
          export GCS_BUCKET_NAME=${{ secrets.GCS_BUCKET_NAME }}
<<<<<<< HEAD
=======
          export GCS_BAZEL_CACHE=${{ secrets.BAZEL_CACHE_BUCKET }}
>>>>>>> 9c743b9c
          export DATAPLEX_LAKE_NAME=${{ secrets.DATAPLEX_LAKE_NAME }}
          export DATAPLEX_REGION_ID=${{ secrets.DATAPLEX_REGION_ID }}
          export DATAPLEX_TARGET_BQ_DATASET="${{ secrets.DATAPLEX_TARGET_BQ_DATASET}}"
          export DATAPLEX_TARGET_BQ_TABLE=${{ secrets.DATAPLEX_TARGET_BQ_TABLE }}
          export DATAPLEX_TASK_SA=${{ secrets.DATAPLEX_TASK_SA }}
<<<<<<< HEAD
          gcloud config set project "${GOOGLE_CLOUD_PROJECT}"
          make test
        shell: bash

      - name: build
        run: make build
=======
          ls -la
          find . -not -path '*/\.*' | sed -e "s/[^-][^\/]*\// |/g" -e "s/|\([^ ]\)/|-\1/"
          cat /etc/*-release
          DEBIAN_FRONTEND=noninteractive sudo apt-get update && sudo apt-get install -yq tzdata curl lsb-core lsb-release # > /dev/null
          . ./scripts/cloud_build_test_debian_ubuntu.sh "3.8.12"
          gsutil cp clouddq_patched.zip gs://${{ secrets.GCS_BUCKET_NAME }}/build-artifacts/ubuntu18.04/python3.8/`date -I`/${{ steps.vars.outputs.sha_short }}_${{ steps.vars.outputs.branch }}/clouddq-executable.zip
          gsutil cp clouddq_patched.zip.hashsum gs://${{ secrets.GCS_BUCKET_NAME }}/build-artifacts/ubuntu18.04/python3.8/`date -I`/${{ steps.vars.outputs.sha_short }}_${{ steps.vars.outputs.branch }}/clouddq-executable.zip.hashsum
>>>>>>> 9c743b9c
        shell: bash<|MERGE_RESOLUTION|>--- conflicted
+++ resolved
@@ -68,23 +68,12 @@
           export GOOGLE_SDK_CREDENTIALS=${GOOGLE_APPLICATION_CREDENTIALS}
           export IMPERSONATION_SERVICE_ACCOUNT=${{ secrets.IMPERSONATION_SERVICE_ACCOUNT }}
           export GCS_BUCKET_NAME=${{ secrets.GCS_BUCKET_NAME }}
-<<<<<<< HEAD
-=======
           export GCS_BAZEL_CACHE=${{ secrets.BAZEL_CACHE_BUCKET }}
->>>>>>> 9c743b9c
           export DATAPLEX_LAKE_NAME=${{ secrets.DATAPLEX_LAKE_NAME }}
           export DATAPLEX_REGION_ID=${{ secrets.DATAPLEX_REGION_ID }}
           export DATAPLEX_TARGET_BQ_DATASET="${{ secrets.DATAPLEX_TARGET_BQ_DATASET}}"
           export DATAPLEX_TARGET_BQ_TABLE=${{ secrets.DATAPLEX_TARGET_BQ_TABLE }}
           export DATAPLEX_TASK_SA=${{ secrets.DATAPLEX_TASK_SA }}
-<<<<<<< HEAD
-          gcloud config set project "${GOOGLE_CLOUD_PROJECT}"
-          make test
-        shell: bash
-
-      - name: build
-        run: make build
-=======
           ls -la
           find . -not -path '*/\.*' | sed -e "s/[^-][^\/]*\// |/g" -e "s/|\([^ ]\)/|-\1/"
           cat /etc/*-release
@@ -92,5 +81,4 @@
           . ./scripts/cloud_build_test_debian_ubuntu.sh "3.8.12"
           gsutil cp clouddq_patched.zip gs://${{ secrets.GCS_BUCKET_NAME }}/build-artifacts/ubuntu18.04/python3.8/`date -I`/${{ steps.vars.outputs.sha_short }}_${{ steps.vars.outputs.branch }}/clouddq-executable.zip
           gsutil cp clouddq_patched.zip.hashsum gs://${{ secrets.GCS_BUCKET_NAME }}/build-artifacts/ubuntu18.04/python3.8/`date -I`/${{ steps.vars.outputs.sha_short }}_${{ steps.vars.outputs.branch }}/clouddq-executable.zip.hashsum
->>>>>>> 9c743b9c
         shell: bash