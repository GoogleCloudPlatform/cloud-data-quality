--- conflicted
+++ resolved
@@ -33,17 +33,8 @@
 
 Create the `profiles.yml` ([details here](../README.md#setting-up-`dbt`)) config to connect to BigQuery:
 ```bash
-<<<<<<< HEAD
-cp profiles.yml.template profiles.yml
-sed -i s/\<your_gcp_project_id\>/${PROJECT_ID}/g profiles.yml
-=======
 cp dbt/profiles.yml.template dbt/profiles.yml
-<<<<<<< HEAD
-sed -i s/\<your_gcp_project_id\>/${GCP_PROJECT_ID}/g dbt/profiles.yml
->>>>>>> main
-=======
 sed -i s/\<your_gcp_project_id\>/${PROJECT_ID}/g dbt/profiles.yml
->>>>>>> 96cadc4d
 ```
 
 You can set the environment variable `CLOUDDQ_BIGQUERY_DATASET` to customize the BigQuery dataset name that will contain the BigQuery views corresponding to each rule_binding as well as the `dq_summary` validation outcome table:
