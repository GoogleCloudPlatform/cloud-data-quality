--- conflicted
+++ resolved
@@ -132,15 +132,9 @@
           updated timestamp
 ```
 
-<<<<<<< HEAD
-An example entity configurations the table `contact_details` created using `dbt seed` is provided at `configs/entities/test-data.yml`.
-
-If you are testing CloudDQ with the provided configs, ensure you update the `<your_project_id>` field with the same [GCP project ID](https://cloud.google.com/resource-manager/docs/creating-managing-projects#before_you_begin) you are using in the `profiles.yml` file.
-=======
 An example entity configurations is provided at `configs/entities/test-data.yml`. This table `contact_details` can created using `dbt seed --profiles-dir=.`.
 
-If you are testing CloudDQ with the provided configs, ensure you update the `<your_project_id>` field with the [GCP project ID](https://cloud.google.com/resource-manager/docs/creating-managing-projects#before_you_begin) you are using in the `profiles.yml`.
->>>>>>> ab51534d
+If you are testing CloudDQ with the provided configs, ensure you update the `<your_project_id>` field with the [GCP project ID](https://cloud.google.com/resource-manager/docs/creating-managing-projects#before_you_begin) you are using in the `profiles.yml` file.
 
 You can get the project ID of your project by running:
 
@@ -167,7 +161,6 @@
 ```
 
 Note that if you change the `profile` name in `profiles.yml.template` from `default` to something else, you will need to make the corresponding change to the config `profile` in `dbt_project.yml`.
-<<<<<<< HEAD
 
 The Data Quality validation results from each run will be collected into a table called `dq_summary` located at the `project` and `dataset` location in the `profile.yml` configs.
 
@@ -175,10 +168,6 @@
 ```
 dbt seed --profiles-dir=.
 ```
-=======
-
-The Data Quality validation results from each run will be collected into a table called `dq_summary` located at the `project` and `dataset` location in the `profile.yml` configs.
->>>>>>> ab51534d
 
 ### Installing
 
@@ -207,14 +196,6 @@
 You can then call the CLI by running:
 ```
 python3 clouddq --help
-<<<<<<< HEAD
-=======
-```
-
-To create the test dataset used in the code's test-suites and in the following examples, run (after installing `dbt` in a Python virtualenv):
-```
-dbt seed --profiles-dir=.
->>>>>>> ab51534d
 ```
 
 ### Usage
