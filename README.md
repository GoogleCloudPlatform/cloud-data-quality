--- conflicted
+++ resolved
@@ -48,19 +48,11 @@
 ```
 Each `rule_binding` must define the fields `entity_id`, `column_id`, `row_filter_id`, and `rule_ids`. `entity_id` refers to the table being validated, `column_id` refers to the column in the table to be validated, `row_filter_id` refers to a filter condition to select rows in-scope for validation, and `rule_ids` refers to the list of data quality validation rules to apply on the selected column and rows.
 
-<<<<<<< HEAD
+If `incremental_time_filter_column_id` is defined, `CloudDQ` will only validate rows with a timestamp higher than the last run timestamp on each run, otherwise it will validate all rows matching the `row_filter_id` on each run.
+
 Under the `metadata` config, you may add any key-value pairs that will be added as a JSON on each DQ summary row output. For example, this can be the team responsible for a `rule_binding`, the table type (raw, curated, reference). The JSON allows custom aggregations and drilldowns over the summary data.
 
-On each run, CloudDQ converts each `rule_binding` into a SQL script, create a corresponding [view](https://cloud.google.com/bigquery/docs/views) in BigQuery, and aggregate the validation results summary per `rule_binding` and `rule` for each CloudDQ run into a DQ Summary Statistics table in BigQuery. This table is called called `dq_summary`, and is automatically created by CloudDQ in the BigQuery dataset defined in the argument `--gcp_bq_dataset_id` or in the project's `profiles.yml`configurations.
-
-You can then use any dashboarding solution such as Data Studio or Looker to visualize the DQ Summary Statistics table, or use the DQ Summary Statistics table for monitoring and alerting purposes.
-=======
-If `incremental_time_filter_column_id` is defined, `CloudDQ` will only validate rows with a timestamp higher than the last run timestamp on each run, otherwise it will validate all rows matching the `row_filter_id` on each run.
-
-Under the `metadata` config, you may add any key-value pairs that will be added as a JSON on each DQ summary row output. For example, this can be the team responsible for a `rule_binding`, the table type (raw, curated, reference). The JSON allows custom aggregations and drilldowns over the summary data.
-
 On each run, CloudDQ converts each `rule_binding` into a SQL script, create a corresponding [view](https://cloud.google.com/bigquery/docs/views) in BigQuery, and aggregate the validation results summary per `rule_binding` and `rule` for each CloudDQ run into a DQ Summary Statistics table in BigQuery. This table is called called `dq_summary`, and is automatically created by CloudDQ in the BigQuery dataset defined in the argument `--gcp_bq_dataset_id`.
->>>>>>> 0f7dee7d
 
 You can then use any dashboarding solution such as Data Studio or Looker to visualize the DQ Summary Statistics table, or use the DQ Summary Statistics table for monitoring and alerting purposes.
 
@@ -106,10 +98,7 @@
 
 When using `CUSTOM_SQL_STATEMENT`, the table `data` contains rows returned once all `row_filters` and incremental validation logic have been applied. We recommend simply selecting from `data` in `CUSTOM_SQL_STATEMENT` instead of trying to apply your own templating logic to define the target table for validation.
 
-<<<<<<< HEAD
-=======
 #### Filters
->>>>>>> 0f7dee7d
 **Filters**: Defines how each `Rule Binding` can be filtered
 ```yaml
 row_filters:
@@ -170,18 +159,12 @@
 export PROJECT_ID=$(gcloud config get-value project)
 export CLOUDDQ_BIGQUERY_REGION=EU
 export CLOUDDQ_BIGQUERY_DATASET=clouddq
-<<<<<<< HEAD
-# Skip the `bq mk` step if `CLOUDDQ_BIGQUERY_DATASET` already exists
-bq --location=${CLOUDDQ_BIGQUERY_REGION} mk --dataset ${PROJECT_ID}:${CLOUDDQ_BIGQUERY_DATASET}
-bq load --source_format=CSV --autodetect ${CLOUDDQ_BIGQUERY_DATASET}.contact_details tests/data/contact_details.csv
-=======
 # Fetch the example csv file
 curl -LO https://raw.githubusercontent.com/GoogleCloudPlatform/cloud-data-quality/main/tests/data/contact_details.csv
 # Create BigQuery Dataset. Skip this step if `CLOUDDQ_BIGQUERY_DATASET` already exists
 bq --location=${CLOUDDQ_BIGQUERY_REGION} mk --dataset ${PROJECT_ID}:${CLOUDDQ_BIGQUERY_DATASET}
 # Load sample data to the dataset
 bq load --source_format=CSV --autodetect ${CLOUDDQ_BIGQUERY_DATASET}.contact_details contact_details.csv
->>>>>>> 0f7dee7d
 ```
 
 Ensure you have sufficient IAM privileges to create BigQuery datasets and tables in your project.
@@ -206,11 +189,7 @@
 
 The simplest way to run CloudDQ is to use one of the pre-built executable provided in the Github releases page: https://github.com/GoogleCloudPlatform/cloud-data-quality/releases
 
-<<<<<<< HEAD
-For example, from [Cloud Shell](https://shell.cloud.google.com/? show=ide%2Cterminal), you can download the executable with the following commands:
-=======
 For example, from [Cloud Shell](https://shell.cloud.google.com/?show=ide%2Cterminal), you can download the executable with the following commands:
->>>>>>> 0f7dee7d
 
 ```bash
 #!/bin/bash
@@ -257,28 +236,6 @@
 ```
 
 Then locate your [GCP project ID](https://support.google.com/googleapi/answer/7014113) and set it to a local variable for usage later. We will also configure `gcloud` to use this GCP Project ID.
-<<<<<<< HEAD
-
-```bash
-#!/bin/bash
-export PROJECT_ID="<your_GCP_project_id>"
-gcloud config set project ${PROJECT_ID}
-```
-
-Now we'll create a new dataset called "clouddq" in a location of our choice and load some sample data into it:
-
-```bash
-#!/bin/bash
-# Create a BigQuery Dataset in a region of your choice and load data
-export PROJECT_ID=$(gcloud config get-value project)
-export CLOUDDQ_BIGQUERY_REGION=EU
-export CLOUDDQ_BIGQUERY_DATASET=clouddq
-# Skip the `bq mk` step if `CLOUDDQ_BIGQUERY_DATASET` already exists
-bq --location=${CLOUDDQ_BIGQUERY_REGION} mk --dataset ${PROJECT_ID}:${CLOUDDQ_BIGQUERY_DATASET}
-bq load --source_format=CSV --autodetect ${CLOUDDQ_BIGQUERY_DATASET}.contact_details tests/data/contact_details.csv
-```
-
-=======
 
 ```bash
 #!/bin/bash
@@ -300,7 +257,6 @@
 bq load --source_format=CSV --autodetect ${CLOUDDQ_BIGQUERY_DATASET}.contact_details tests/data/contact_details.csv
 ```
 
->>>>>>> 0f7dee7d
 Before running CloudDQ, we need to edit the table configurations in `configs/entities/test-data.yml` to use our Project ID and BigQuery dataset ID.
 
 ```bash
@@ -328,16 +284,6 @@
 ```
 
 By running this CLI command, `CloudDQ` will:
-<<<<<<< HEAD
-1. validate that the YAML configs are valid, i.e. every `Rule`, `Entity`, and `Row Filter` referenced in each `Rule Binding` exists and there are no duplicated configuration ID
-2. validate that the dataset `--gcp_bq_dataset_id` is located in the region `--gcp_region_id`
-3. generate BigQuery SQL for each `Rule Binding` and validate it is valid BigQuery SQL using BigQuery dry-run feature
-4. create a BigQuery view using the generated BigQuery SQL for each `Rule Binding` in the BigQuery dataset specified in `--gcp_bq_dataset_id`
-5. create a BigQuery job to execute the SQL in this view in the GCP project specified in `--gcp_project_id` and GCP region specified in `--gcp_region_id`
-6. aggregate the validation outcomes and write the Data Quality summary results into a table called `dq_summary` in the BigQuery dataset specified in `--gcp_bq_dataset_id`
-
-To execute all `Rule Binding`s in the config directory, use `ALL` as the `RULE_BINDING_IDS`:
-=======
 1. validate that the YAML configs are valid, i.e. every `Rule`, `Entity`, and `Row Filter` referenced in each `Rule Binding` exists and there are no duplicated configuration ID. CloudDQ will attempt to parse all files with extensions `yml` and `yaml` discovered in a path and use the top-level keys (e.g. `rules`, `rule_bindings`, `row_filters`, `entities`) to determine the config type. Each configuration item must have a globally unique identifier in the `config` path.
 2. validate that the dataset `--gcp_bq_dataset_id` is located in the region `--gcp_region_id`
 3. generate BigQuery SQL code for each `Rule Binding` and validate that it is valid BigQuery SQL using BigQuery dry-run feature
@@ -346,7 +292,6 @@
 6. aggregate the validation outcomes and write the Data Quality summary results into a table called `dq_summary` in the BigQuery dataset specified in `--gcp_bq_dataset_id`
 
 To execute all `Rule Binding`s discovered in the config directory, use `ALL` as the `RULE_BINDING_IDS`:
->>>>>>> 0f7dee7d
 
 ```bash
 #!/bin/bash
@@ -372,21 +317,12 @@
 
 ## Authentication
 
-<<<<<<< HEAD
-CloudDQ supports the follow methods of authenticating to GCP:
-1. OAuth via locally discovered Application-Default credentials if only the arguments `--gcp_project_id`, `--gcp_bq_dataset_id`, and `--gcp_region_id` are provided.
-2. Using an exported JSON service account key if the argument `--gcp_service_account_key_path` is provided.
-3. Service Account impersonation via a source credentials if the argument `--gcp_impersonation_credentials` is provided. The source credentials can be obtained from either `--gcp_service_account_key_path` or from the local ADC credentials.
-
-### Development
-=======
 CloudDQ supports the follow methods for authenticating to GCP:
 1. OAuth via locally discovered [Application Default Credentials (ADC)](https://cloud.google.com/docs/authentication/best-practices-applications#overview_of_application_default_credentials) if only the arguments `--gcp_project_id`, `--gcp_bq_dataset_id`, and `--gcp_region_id` are provided.
 2. Using an [exported JSON service account key](https://cloud.google.com/iam/docs/creating-managing-service-account-keys) if the argument `--gcp_service_account_key_path` is provided.
 3. [Service Account impersonation](https://cloud.google.com/iam/docs/impersonating-service-accounts) via a source credentials if the argument `--gcp_impersonation_credentials` is provided. The source credentials can be obtained from either `--gcp_service_account_key_path` or from the local ADC credentials.
 
 ## Development
->>>>>>> 0f7dee7d
 
 CloudDQ is currently only tested to run on `Ubuntu`/`Debian` linux distributions. It may not work properly on other OS such as `MacOS`, `Windows`/`cygwin`, or `CentOS`/`Fedora`/`FreeBSD`, etc...
 
@@ -404,18 +340,11 @@
 
 ```bash
 #!/bin/bash
-<<<<<<< HEAD
-bash scripts/install_development_dependencies.sh
-```
-
-#### Building a self-contained executable from source
-=======
 git clone https://github.com/GoogleCloudPlatform/cloud-data-quality
 bash scripts/install_development_dependencies.sh
 ```
 
 ### Building a self-contained executable from source
->>>>>>> 0f7dee7d
 
 After installing all dependencies and building it, you can clone the latest version of the code and build it by running the following commands:
 
@@ -455,11 +384,7 @@
 build --remote_cache=https://storage.googleapis.com/<your_gcs_bucket_name>
 ```
 
-<<<<<<< HEAD
-#### Running the CLI from source without building
-=======
 ### Running the CLI from source without building
->>>>>>> 0f7dee7d
 
 You may prefer to run the CLI directly without first building a zip executable. In which case, you can run `bazelisk run` to execute the main CLI.
 
