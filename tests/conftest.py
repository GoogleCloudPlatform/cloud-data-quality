--- conflicted
+++ resolved
@@ -11,54 +11,6 @@
 # WITHOUT WARRANTIES OR CONDITIONS OF ANY KIND, either express or implied.
 # See the License for the specific language governing permissions and
 # limitations under the License.
-<<<<<<< HEAD
-import os
-import pytest
-import logging
-import tempfile
-import shutil
-from pathlib import Path
-
-from clouddq.integration.dataplex.clouddq_dataplex import CloudDqDataplexClient
-
-logger = logging.getLogger(__name__)
-
-@pytest.fixture
-def gcp_project_id():
-    gcp_project_id = os.environ.get('GOOGLE_CLOUD_PROJECT', None)
-    if not gcp_project_id:
-        logger.fatal("Required test environment variable GOOGLE_CLOUD_PROJECT cannot be found. Set this to the project_id used for integration testing.")
-    return gcp_project_id
-
-@pytest.fixture
-def gcp_bq_dataset():
-    gcp_bq_dataset = os.environ.get('CLOUDDQ_BIGQUERY_DATASET', None)
-    if not gcp_bq_dataset:
-        logger.fatal("Required test environment variable CLOUDDQ_BIGQUERY_DATASET cannot be found. Set this to the BigQuery dataset used for integration testing.")
-    return gcp_bq_dataset
-
-@pytest.fixture
-def gcp_bq_region():
-    gcp_bq_region = os.environ.get('CLOUDDQ_BIGQUERY_REGION', None)
-    if not gcp_bq_region:
-        logger.fatal("Required test environment variable CLOUDDQ_BIGQUERY_REGION cannot be found. Set this to the BigQuery region used for integration testing.")
-    return gcp_bq_region
-
-@pytest.fixture
-def gcp_application_credentials():
-    gcp_application_credentials = os.environ.get('GOOGLE_APPLICATION_CREDENTIALS', None)
-    if not gcp_application_credentials:
-        logger.warning("Test environment variable GOOGLE_APPLICATION_CREDENTIALS cannot be found. Set this to the exported service account key path used for integration testing. The tests will proceed skipping all tests involving exported service-account key credentials.")
-        if os.environ["GOOGLE_APPLICATION_CREDENTIALS"]:
-            del os.environ["GOOGLE_APPLICATION_CREDENTIALS"]
-    return gcp_application_credentials
-
-@pytest.fixture
-def gcp_sa_key():
-    sa_key_path = os.environ.get('GOOGLE_SDK_CREDENTIALS', None)
-    if not sa_key_path:
-        logger.warning("Test environment variable GOOGLE_SDK_CREDENTIALS cannot be found. Set this to the exported service account key path used for integration testing. The tests will proceed skipping all tests involving exported service-account key credentials.")
-=======
 from pathlib import Path
 
 import logging
@@ -68,6 +20,7 @@
 
 import pytest
 
+from clouddq.integration.dataplex.clouddq_dataplex import CloudDqDataplexClient
 
 logger = logging.getLogger(__name__)
 
@@ -120,18 +73,10 @@
         "cannot be found. Set this to the exported service account key "
         "path used for integration testing. The tests will proceed skipping "
         "all tests involving exported service-account key credentials.")
->>>>>>> 9c743b9c
         if os.environ["GOOGLE_SDK_CREDENTIALS"]:
             del os.environ["GOOGLE_SDK_CREDENTIALS"]
     return sa_key_path
 
-<<<<<<< HEAD
-@pytest.fixture
-def gcp_impersonation_credentials():
-    gcp_impersonation_credentials = os.environ.get('IMPERSONATION_SERVICE_ACCOUNT', None)
-    if not gcp_impersonation_credentials:
-        logger.warning("Test environment variable IMPERSONATION_SERVICE_ACCOUNT cannot be found. Set this to the service account name for impersonation used for integration testing. The tests will proceed skipping all tests involving service-account impersonation.")
-=======
 
 @pytest.fixture(scope="session")
 def gcp_impersonation_credentials():
@@ -141,21 +86,10 @@
         "cannot be found. Set this to the service account name for impersonation "
         "used for integration testing. The tests will proceed skipping all tests "
         "involving service-account impersonation.")
->>>>>>> 9c743b9c
         if os.environ["IMPERSONATION_SERVICE_ACCOUNT"]:
             del os.environ["IMPERSONATION_SERVICE_ACCOUNT"]
     return gcp_impersonation_credentials
 
-<<<<<<< HEAD
-@pytest.fixture
-def gcs_bucket_name():
-    gcs_bucket_name = os.environ.get('GCS_BUCKET_NAME', None)
-    if not gcs_bucket_name:
-        logger.fatal("Required test environment variable GCS_BUCKET_NAME cannot be found. Set this to the GCS bucket name for staging CloudDQ artifacts and configs.")
-    return gcs_bucket_name
-
-@pytest.fixture
-=======
 
 @pytest.fixture(scope="session")
 def gcs_bucket_name():
@@ -167,70 +101,17 @@
     return gcs_bucket_name
 
 @pytest.fixture(scope="session")
->>>>>>> 9c743b9c
 def gcs_clouddq_executable_path():
     gcs_clouddq_executable_path = os.environ.get('GCS_CLOUDDQ_EXECUTABLE_PATH', None)
     if not gcs_clouddq_executable_path:
         logger.warning(
             "Test environment variable GCS_CLOUDDQ_EXECUTABLE_PATH cannot be found. "
-<<<<<<< HEAD
-            "Set this to the GCS bucket path for the pre-built CloudDQ file `clouddq-executable.zip` "
-            " and `clouddq-executable.zip.hashsum`."
-=======
             "Set this to the GCS bucket path for the pre-built CloudDQ file "
             "`clouddq-executable.zip` and `clouddq-executable.zip.hashsum`. "
->>>>>>> 9c743b9c
             "If this is not set or empty, the test harness will look the the zip executable called "
             "`clouddq_patched.zip` on local path and upload it to $GCS_BUCKET_NAME for testing.")
     return gcs_clouddq_executable_path
 
-<<<<<<< HEAD
-@pytest.fixture
-def gcp_dataplex_region():
-    gcp_dataplex_region = os.environ.get('DATAPLEX_REGION_ID', None)
-    if not gcp_dataplex_region:
-        logger.fatal("Required test environment variable DATAPLEX_REGION_ID cannot be found. Set this to the region id of the Dataplex Lake.")
-    return gcp_dataplex_region
-
-@pytest.fixture
-def gcp_dataplex_lake_name():
-    gcp_dataplex_lake_name = os.environ.get('DATAPLEX_LAKE_NAME', None)
-    if not gcp_dataplex_lake_name:
-        logger.fatal("Required test environment variable DATAPLEX_LAKE_NAME cannot be found. Set this to the Dataplex Lake used for testing.")
-    return gcp_dataplex_lake_name
-
-@pytest.fixture
-def dataplex_endpoint():
-    dataplex_endpoint = os.environ.get('DATAPLEX_ENDPOINT', None)
-    if not dataplex_endpoint:
-        logger.warning("Required test environment variable DATAPLEX_ENDPOINT cannot be found. Defaulting to the Dataplex Endpoint 'https://dataplex.googleapis.com'.")
-        dataplex_endpoint = "https://dataplex.googleapis.com"
-    return dataplex_endpoint
-
-@pytest.fixture
-def target_bq_result_dataset_name():
-    target_bq_result_dataset_name = os.environ.get('DATAPLEX_TARGET_BQ_DATASET', None)
-    if not target_bq_result_dataset_name:
-        logger.fatal("Required test environment variable DATAPLEX_TARGET_BQ_DATASET cannot be found. Set this to the Target BQ Dataset used for testing.")
-    return target_bq_result_dataset_name
-
-@pytest.fixture
-def target_bq_result_table_name():
-    target_bq_result_table_name = os.environ.get('DATAPLEX_TARGET_BQ_TABLE', None)
-    if not target_bq_result_table_name:
-        logger.fatal("Required test environment variable DATAPLEX_TARGET_BQ_TABLE cannot be found. Set this to the Target BQ Table used for testing.")
-    return target_bq_result_table_name
-
-@pytest.fixture
-def dataplex_task_service_account_name():
-    dataplex_task_service_account_name = os.environ.get('DATAPLEX_TASK_SA', None)
-    if not dataplex_task_service_account_name:
-        logger.fatal("Required test environment variable DATAPLEX_TASK_SA cannot be found. Set this to the service account used for running Dataplex Tasks in testing.")
-    return dataplex_task_service_account_name
-
-@pytest.fixture
-def temp_clouddq_dir(gcp_project_id, gcp_bq_dataset):
-=======
 @pytest.fixture(scope="session")
 def gcp_dataplex_region():
     gcp_dataplex_region = os.environ.get('DATAPLEX_REGION_ID', None)
@@ -284,7 +165,6 @@
 
 @pytest.fixture(scope="session")
 def temp_configs_dir(gcp_project_id, gcp_bq_dataset):
->>>>>>> 9c743b9c
     # Create temp directory
     source_configs_path = Path("tests").joinpath("resources", "configs")
     temp_clouddq_dir = Path(tempfile.gettempdir()).joinpath("clouddq_test_artifacts")
@@ -300,20 +180,18 @@
         lines = source_file.read()
     with open(test_data, "w") as source_file:
         lines = lines.replace("<your_gcp_project_id>", gcp_project_id)
-<<<<<<< HEAD
-        lines = lines.replace("dq_test", gcp_bq_dataset)
+        lines = lines.replace("<your_bigquery_dataset_id>", gcp_bq_dataset)
         source_file.write(lines)
-    yield temp_clouddq_dir
-    shutil.rmtree(temp_clouddq_dir)
-
-@pytest.fixture
+    yield configs_path.absolute()
+
+@pytest.fixture(scope="session")
 def gcp_dataplex_zone_id():
     gcp_dataplex_zone_id = os.environ.get('DATAPLEX_ZONE_ID', None)
     if not gcp_dataplex_zone_id:
         logger.fatal("Required test environment variable DATAPLEX_ZONE_ID cannot be found. Set this to the Dataplex Zone used for testing.")
     return gcp_dataplex_zone_id
 
-@pytest.fixture
+@pytest.fixture(scope="session")
 def test_dq_dataplex_client(dataplex_endpoint,
                             gcp_dataplex_lake_name,
                             gcp_dataplex_region,
@@ -326,11 +204,6 @@
                                 gcp_dataplex_region=gcp_dataplex_region,
                                 gcp_project_id=gcp_project_id,
                                 gcs_bucket_name=gcs_bucket_name)
-=======
-        lines = lines.replace("<your_bigquery_dataset_id>", gcp_bq_dataset)
-        source_file.write(lines)
-    yield configs_path.absolute()
->>>>>>> 9c743b9c
 
 def pytest_configure(config):
     config.addinivalue_line("markers", "dataplex: mark as tests for dataplex integration test.")
