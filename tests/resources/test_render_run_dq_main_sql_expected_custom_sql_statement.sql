-- Copyright 2021 Google LLC
--
-- Licensed under the Apache License, Version 2.0 (the "License");
-- you may not use this file except in compliance with the License.
-- You may obtain a copy of the License at
--
--      http://www.apache.org/licenses/LICENSE-2.0
--
-- Unless required by applicable law or agreed to in writing, software
-- distributed under the License is distributed on an "AS IS" BASIS,
-- WITHOUT WARRANTIES OR CONDITIONS OF ANY KIND, either express or implied.
-- See the License for the specific language governing permissions and
-- limitations under the License.

WITH
zero_record AS (
    SELECT
        'T3_DQ_1_EMAIL_DUPLICATE' AS rule_binding_id,
),
data AS (
    SELECT
      *,
      'T3_DQ_1_EMAIL_DUPLICATE' AS rule_binding_id,
    FROM
      `<your_gcp_project_id>.<your_bigquery_dataset_id>.contact_details` d
    WHERE
      contact_type = 'email'
),
last_mod AS (
    SELECT
        project_id || '.' || dataset_id || '.' || table_id AS table_id,
        TIMESTAMP_MILLIS(last_modified_time) AS last_modified
    FROM `<your_gcp_project_id>.<your_bigquery_dataset_id>.__TABLES__`
),
validation_results AS (

SELECT
    CURRENT_TIMESTAMP() AS execution_ts,
    'T3_DQ_1_EMAIL_DUPLICATE' AS rule_binding_id,
    'NO_DUPLICATES_IN_COLUMN_GROUPS' AS rule_id,
    '<your_gcp_project_id>.<your_bigquery_dataset_id>.contact_details' AS table_id,
    CAST(NULL AS STRING) AS column_id,
    NULL AS column_value,
<<<<<<< HEAD

        data.row_id AS row_id,
        data.contact_type AS contact_type,
        data.value AS value,
=======
    custom_sql_statement_validation_errors.row_id AS row_id,
    custom_sql_statement_validation_errors.contact_type AS contact_type,
    custom_sql_statement_validation_errors.value AS value,
>>>>>>> 5253dd6e
    CAST(NULL AS STRING) AS dimension,

    CAST(NULL AS BOOLEAN) AS simple_rule_row_is_valid,
    TRUE AS skip_null_count,
    custom_sql_statement_validation_errors.complex_rule_validation_errors_count AS complex_rule_validation_errors_count,
    CASE
      WHEN custom_sql_statement_validation_errors.complex_rule_validation_errors_count IS NULL THEN CAST(NULL AS BOOLEAN)
      WHEN custom_sql_statement_validation_errors.complex_rule_validation_errors_count = 0 THEN TRUE
      ELSE FALSE
    END AS complex_rule_validation_success_flag,
    """
    WITH
    zero_record AS (
    SELECT
    'T3_DQ_1_EMAIL_DUPLICATE' AS rule_binding_id,
    ),
    data AS (
    SELECT
    *,
    'T3_DQ_1_EMAIL_DUPLICATE' AS rule_binding_id,
    FROM
    `<your_gcp_project_id>.<your_bigquery_dataset_id>.contact_details` d
    WHERE
    contact_type = 'email'
    ),
    last_mod AS (
    SELECT
    project_id || '.' || dataset_id || '.' || table_id AS table_id,
    TIMESTAMP_MILLIS(last_modified_time) AS last_modified
    FROM `<your_gcp_project_id>.<your_bigquery_dataset_id>.__TABLES__`
    ),
    validation_results AS (SELECT
    CURRENT_TIMESTAMP() AS execution_ts,
    'T3_DQ_1_EMAIL_DUPLICATE' AS rule_binding_id,
    'NO_DUPLICATES_IN_COLUMN_GROUPS' AS rule_id,
    '<your_gcp_project_id>.<your_bigquery_dataset_id>.contact_details' AS table_id,
    CAST(NULL AS STRING) AS column_id,
    NULL AS column_value,

    data.row_id AS row_id,
    data.contact_type AS contact_type,
    data.value AS value,
    CAST(NULL AS STRING) AS dimension,

    CAST(NULL AS BOOLEAN) AS simple_rule_row_is_valid,
    TRUE AS skip_null_count,
    custom_sql_statement_validation_errors.complex_rule_validation_errors_count AS complex_rule_validation_errors_count,
    CASE
    WHEN custom_sql_statement_validation_errors.complex_rule_validation_errors_count IS NULL THEN CAST(NULL AS BOOLEAN)
    WHEN custom_sql_statement_validation_errors.complex_rule_validation_errors_count = 0 THEN TRUE
    ELSE FALSE
    END AS complex_rule_validation_success_flag,
    FROM
    zero_record
    LEFT JOIN
    data
    ON
    zero_record.rule_binding_id = data.rule_binding_id
    LEFT JOIN
    (
     SELECT
    'T3_DQ_1_EMAIL_DUPLICATE' AS _rule_binding_id,
    COUNT(*) AS complex_rule_validation_errors_count,
    FROM (
    select a.*
    from data a
    inner join (
    select
    contact_type,value
    from data
    group by contact_type,value
    having count(*) > 1
    ) duplicates
    using (contact_type,value)
    ) custom_sql
    ) custom_sql_statement_validation_errors
    ON
    zero_record.rule_binding_id = custom_sql_statement_validation_errors._rule_binding_id
    ),
    all_validation_results AS (
    SELECT
    r.rule_binding_id AS rule_binding_id,
    r.rule_id AS rule_id,
    r.column_id AS column_id,
    CAST(r.dimension AS STRING) AS dimension,
    r.simple_rule_row_is_valid AS simple_rule_row_is_valid,
    r.complex_rule_validation_errors_count AS complex_rule_validation_errors_count,
    r.complex_rule_validation_success_flag AS complex_rule_validation_success_flag,
    r.column_value AS column_value,

    r.row_id AS row_id,
    r.contact_type AS contact_type,
    r.value AS value,FROM
    validation_results r
    )
    SELECT
    *
    FROM
    all_validation_results

    WHERE
    simple_rule_row_is_valid is False
    OR
    complex_rule_validation_success_flag is False
    ORDER BY rule_id"""
    AS failed_records_query,
  FROM
    zero_record
  LEFT JOIN
<<<<<<< HEAD
    data
  ON
    zero_record.rule_binding_id = data.rule_binding_id
  LEFT JOIN
=======
>>>>>>> 5253dd6e
    (
      SELECT
        'T3_DQ_1_EMAIL_DUPLICATE' AS _rule_binding_id,
        row_id AS row_id,
        contact_type AS contact_type,
        value AS value,
        COUNT(*) OVER() AS complex_rule_validation_errors_count,
      FROM (
      select a.*
from data a
inner join (
  select
    contact_type,value
  from data
  group by contact_type,value
  having count(*) > 1
) duplicates
using (contact_type,value)
      ) custom_sql
    ) custom_sql_statement_validation_errors
  ON
    zero_record.rule_binding_id = custom_sql_statement_validation_errors._rule_binding_id

    UNION ALL
    SELECT
    CURRENT_TIMESTAMP() AS execution_ts,
    'T3_DQ_1_EMAIL_DUPLICATE' AS rule_binding_id,
    'NOT_NULL_SIMPLE' AS rule_id,
    '<your_gcp_project_id>.<your_bigquery_dataset_id>.contact_details' AS table_id,
    'value' AS column_id,
    data.value AS column_value,

        data.row_id AS row_id,
        data.contact_type AS contact_type,
        data.value AS value,
    CAST(NULL AS STRING) AS dimension,

    CASE

      WHEN value IS NOT NULL THEN TRUE

    ELSE
      FALSE
    END AS simple_rule_row_is_valid,

    TRUE AS skip_null_count,

    CAST(NULL AS INT64) AS complex_rule_validation_errors_count,
    CAST(NULL AS BOOLEAN) AS complex_rule_validation_success_flag,
    """


WITH
zero_record AS (
    SELECT
        'T3_DQ_1_EMAIL_DUPLICATE' AS rule_binding_id,
),
data AS (
    SELECT
      *,
      'T3_DQ_1_EMAIL_DUPLICATE' AS rule_binding_id,
    FROM
      `<your_gcp_project_id>.<your_bigquery_dataset_id>.contact_details` d
    WHERE
      contact_type = 'email'
),
last_mod AS (
    SELECT
        project_id || '.' || dataset_id || '.' || table_id AS table_id,
        TIMESTAMP_MILLIS(last_modified_time) AS last_modified
    FROM `<your_gcp_project_id>.<your_bigquery_dataset_id>.__TABLES__`
),
validation_results AS (SELECT
    CURRENT_TIMESTAMP() AS execution_ts,
    'T3_DQ_1_EMAIL_DUPLICATE' AS rule_binding_id,
    'NOT_NULL_SIMPLE' AS rule_id,
    '<your_gcp_project_id>.<your_bigquery_dataset_id>.contact_details' AS table_id,
    'value' AS column_id,
    data.value AS column_value,

    CAST(NULL AS STRING) AS dimension,

    CASE

      WHEN value IS NOT NULL THEN TRUE

    ELSE
      FALSE
    END AS simple_rule_row_is_valid,

    TRUE AS skip_null_count,

    CAST(NULL AS INT64) AS complex_rule_validation_errors_count,
    CAST(NULL AS BOOLEAN) AS complex_rule_validation_success_flag,
  FROM
    zero_record
  LEFT JOIN
    data
  ON
    zero_record.rule_binding_id = data.rule_binding_id
),
all_validation_results AS (
  SELECT
    r.rule_binding_id AS rule_binding_id,
    r.rule_id AS rule_id,
    r.column_id AS column_id,
    CAST(r.dimension AS STRING) AS dimension,
    r.simple_rule_row_is_valid AS simple_rule_row_is_valid,
    r.complex_rule_validation_errors_count AS complex_rule_validation_errors_count,
    r.complex_rule_validation_success_flag AS complex_rule_validation_success_flag,
    r.column_value AS column_value,

        r.row_id AS row_id,
        r.contact_type AS contact_type,
        r.value AS value,FROM
    validation_results r
)
SELECT
  *
FROM
  all_validation_results

WHERE
simple_rule_row_is_valid is False
OR
complex_rule_validation_success_flag is False
ORDER BY rule_id"""
    AS failed_records_query,
  FROM
    zero_record
  LEFT JOIN
    data
  ON
    zero_record.rule_binding_id = data.rule_binding_id
),
all_validation_results AS (
  SELECT
    r.execution_ts AS execution_ts,
    r.rule_binding_id AS rule_binding_id,
    r.rule_id AS rule_id,
    r.table_id AS table_id,
    r.column_id AS column_id,
    CAST(r.dimension AS STRING) AS dimension,
    r.skip_null_count AS skip_null_count,
    r.simple_rule_row_is_valid AS simple_rule_row_is_valid,
    r.complex_rule_validation_errors_count AS complex_rule_validation_errors_count,
    r.complex_rule_validation_success_flag AS complex_rule_validation_success_flag,
    r.column_value AS column_value,

        r.row_id AS row_id,

        r.contact_type AS contact_type,

        r.value AS value,



        (SELECT COUNT(*) FROM data) AS rows_validated,
    last_mod.last_modified,
    '{"brand": "one"}' AS metadata_json_string,
    '' AS configs_hashsum,
    CAST(NULL AS STRING) AS dataplex_lake,
    CAST(NULL AS STRING) AS dataplex_zone,
    CAST(NULL AS STRING) AS dataplex_asset_id,
    CONCAT(r.rule_binding_id, '_', r.rule_id, '_', r.execution_ts, '_', True) AS dq_run_id,
    TRUE AS progress_watermark,
    failed_records_query AS failed_records_query,
  FROM
    validation_results r
  JOIN last_mod USING(table_id)
)
SELECT
  *
FROM
  all_validation_results<|MERGE_RESOLUTION|>--- conflicted
+++ resolved
@@ -41,16 +41,9 @@
     '<your_gcp_project_id>.<your_bigquery_dataset_id>.contact_details' AS table_id,
     CAST(NULL AS STRING) AS column_id,
     NULL AS column_value,
-<<<<<<< HEAD
-
-        data.row_id AS row_id,
-        data.contact_type AS contact_type,
-        data.value AS value,
-=======
     custom_sql_statement_validation_errors.row_id AS row_id,
     custom_sql_statement_validation_errors.contact_type AS contact_type,
     custom_sql_statement_validation_errors.value AS value,
->>>>>>> 5253dd6e
     CAST(NULL AS STRING) AS dimension,
 
     CAST(NULL AS BOOLEAN) AS simple_rule_row_is_valid,
@@ -160,13 +153,6 @@
   FROM
     zero_record
   LEFT JOIN
-<<<<<<< HEAD
-    data
-  ON
-    zero_record.rule_binding_id = data.rule_binding_id
-  LEFT JOIN
-=======
->>>>>>> 5253dd6e
     (
       SELECT
         'T3_DQ_1_EMAIL_DUPLICATE' AS _rule_binding_id,
@@ -198,10 +184,9 @@
     '<your_gcp_project_id>.<your_bigquery_dataset_id>.contact_details' AS table_id,
     'value' AS column_id,
     data.value AS column_value,
-
-        data.row_id AS row_id,
-        data.contact_type AS contact_type,
-        data.value AS value,
+    data.row_id AS row_id,
+    data.contact_type AS contact_type,
+    data.value AS value,
     CAST(NULL AS STRING) AS dimension,
 
     CASE
@@ -315,16 +300,10 @@
     r.complex_rule_validation_errors_count AS complex_rule_validation_errors_count,
     r.complex_rule_validation_success_flag AS complex_rule_validation_success_flag,
     r.column_value AS column_value,
-
-        r.row_id AS row_id,
-
-        r.contact_type AS contact_type,
-
-        r.value AS value,
-
-
-
-        (SELECT COUNT(*) FROM data) AS rows_validated,
+    r.row_id AS row_id,
+    r.contact_type AS contact_type,
+    r.value AS value,
+    (SELECT COUNT(*) FROM data) AS rows_validated,
     last_mod.last_modified,
     '{"brand": "one"}' AS metadata_json_string,
     '' AS configs_hashsum,
