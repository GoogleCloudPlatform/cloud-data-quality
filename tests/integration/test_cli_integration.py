# Copyright 2021 Google LLC
#
# Licensed under the Apache License, Version 2.0 (the "License");
# you may not use this file except in compliance with the License.
# You may obtain a copy of the License at
#
#      http://www.apache.org/licenses/LICENSE-2.0
#
# Unless required by applicable law or agreed to in writing, software
# distributed under the License is distributed on an "AS IS" BASIS,
# WITHOUT WARRANTIES OR CONDITIONS OF ANY KIND, either express or implied.
# See the License for the specific language governing permissions and
# limitations under the License.

import click.testing
import pytest
import logging
<<<<<<< HEAD
import tempfile
import shutil
import os
=======
>>>>>>> 4259e6e3
from pathlib import Path

from google.auth.exceptions import RefreshError

from clouddq.main import main

logger = logging.getLogger(__name__)

@pytest.mark.e2e
class TestCliIntegration:

    @pytest.fixture
    def runner(self):
        return click.testing.CliRunner()

    @pytest.fixture
<<<<<<< HEAD
    def gcp_project_id(self):
        gcp_project_id = os.environ.get('GOOGLE_CLOUD_PROJECT', None)
        if not gcp_project_id:
            logger.fatal("Required test environment variable GOOGLE_CLOUD_PROJECT cannot be found. Set this to the project_id used for integration testing.")
        return gcp_project_id

    @pytest.fixture
    def gcp_bq_dataset(self):
        gcp_bq_dataset = os.environ.get('CLOUDDQ_BIGQUERY_DATASET', None)
        if not gcp_bq_dataset:
            logger.fatal("Required test environment variable CLOUDDQ_BIGQUERY_DATASET cannot be found. Set this to the BigQuery dataset used for integration testing.")
        return gcp_bq_dataset

    @pytest.fixture
    def gcp_bq_region(self):
        gcp_bq_region = os.environ.get('CLOUDDQ_BIGQUERY_REGION', None)
        if not gcp_bq_region:
            logger.fatal("Required test environment variable CLOUDDQ_BIGQUERY_REGION cannot be found. Set this to the BigQuery region used for integration testing.")
        return gcp_bq_region

    @pytest.fixture
    def gcp_application_credentials(self):
        gcp_application_credentials = os.environ.get('GOOGLE_APPLICATION_CREDENTIALS', None)
        if not gcp_application_credentials:
            logger.warning("Test environment variable GOOGLE_APPLICATION_CREDENTIALS cannot be found. Set this to the exported service account key path used for integration testing. The tests will proceed skipping all tests involving exported service-account key credentials.")
            if os.environ["GOOGLE_APPLICATION_CREDENTIALS"]:
                del os.environ["GOOGLE_APPLICATION_CREDENTIALS"]
        return gcp_application_credentials
    
    @pytest.fixture
    def gcp_sa_key(self):
        sa_key_path = os.environ.get('GOOGLE_SDK_CREDENTIALS', None)
        if not sa_key_path:
            logger.warning("Test environment variable GOOGLE_SDK_CREDENTIALS cannot be found. Set this to the exported service account key path used for integration testing. The tests will proceed skipping all tests involving exported service-account key credentials.")
            if os.environ["GOOGLE_SDK_CREDENTIALS"]:
                del os.environ["GOOGLE_SDK_CREDENTIALS"]
        return sa_key_path

    @pytest.fixture
    def gcp_impersonation_credentials(self):
        gcp_impersonation_credentials = os.environ.get('IMPERSONATION_SERVICE_ACCOUNT', None)
        if not gcp_impersonation_credentials:
            logger.warning("Test environment variable IMPERSONATION_SERVICE_ACCOUNT cannot be found. Set this to the service account name for impersonation used for integration testing. The tests will proceed skipping all tests involving service-account impersonation.")
            if os.environ["IMPERSONATION_SERVICE_ACCOUNT"]:
                del os.environ["IMPERSONATION_SERVICE_ACCOUNT"]
        return gcp_impersonation_credentials

    @pytest.fixture
    def temp_configs_dir(self, gcp_project_id, gcp_bq_dataset):
        source_configs_path = Path("tests").joinpath("resources","configs")
        temp_clouddq_dir = Path(tempfile.gettempdir()).joinpath("clouddq_test", "configs")
        if os.path.exists(temp_clouddq_dir):
            shutil.rmtree(temp_clouddq_dir)
        destination = shutil.copytree(source_configs_path, temp_clouddq_dir)
        test_data = Path(destination).joinpath("entities", "test-data.yml")
        with open(test_data) as source_file:
            lines = source_file.read()
        with open(test_data, "w") as source_file:
            lines = lines.replace("<your_gcp_project_id>", gcp_project_id)
            lines = lines.replace("dq_test", gcp_bq_dataset)
            source_file.write(lines)
        yield destination
        shutil.rmtree(destination)
=======
    def temp_configs_dir(self, temp_clouddq_dir):
        return Path(temp_clouddq_dir).joinpath("configs")
>>>>>>> 4259e6e3

    @pytest.fixture
    def test_profiles_dir(self):
        return Path("tests").joinpath("resources","test_dbt_profiles_dir")

    def test_cli_dry_run_dbt_path(
        self,
        runner,
        temp_configs_dir,
        test_profiles_dir,
        gcp_application_credentials,
    ):
        logger.info(f"gcp_application_credentials in use: {gcp_application_credentials}")
        args = [
            "ALL",
            f"{temp_configs_dir}",
            f"--dbt_profiles_dir={test_profiles_dir}",
            "--dry_run",
            "--debug",
            ]
        result = runner.invoke(main, args)
        print(result.output)
        assert result.exit_code == 0

    def test_cli_dry_run_oauth_configs(
        self,
        runner,
        temp_configs_dir,
        gcp_project_id,
        gcp_bq_region,
        gcp_bq_dataset,
        gcp_application_credentials,
    ):
        logger.info(f"gcp_application_credentials in use: {gcp_application_credentials}")
        args = [
            "ALL",
            f"{temp_configs_dir}",
            f"--gcp_project_id={gcp_project_id}",
            f"--gcp_bq_dataset_id={gcp_bq_dataset}",
            f"--gcp_region_id={gcp_bq_region}",
            "--dry_run",
            "--debug",
            ]
        result = runner.invoke(main, args)
        print(result.output)
        assert result.exit_code == 0

    @pytest.mark.xfail
    def test_cli_dry_run_sa_key_configs(
        self,
        runner,
        temp_configs_dir,
        gcp_project_id,
        gcp_bq_region,
        gcp_bq_dataset,
        gcp_sa_key,
        gcp_application_credentials,
    ):
        logger.info(f"gcp_application_credentials in use: {gcp_application_credentials}")
        args = [
            "ALL",
            f"{temp_configs_dir}",
            f"--gcp_project_id={gcp_project_id}",
            f"--gcp_bq_dataset_id={gcp_bq_dataset}",
            f"--gcp_region_id={gcp_bq_region}",
            f"--gcp_service_account_key_path={gcp_sa_key}",
            "--dry_run",
            "--debug",
            ]
        if not gcp_sa_key:
            pytest.skip("Skipping tests involving exported service-account key credentials because test environment variable GOOGLE_SDK_CREDENTIALS cannot be found.")
        result = runner.invoke(main, args)
        print(result.output)
        assert result.exit_code == 0

    @pytest.mark.xfail
    def test_cli_dry_run_sa_key_and_impersonation(
        self,
        runner,
        temp_configs_dir,
        gcp_project_id,
        gcp_bq_region,
        gcp_bq_dataset,
        gcp_sa_key,
        gcp_impersonation_credentials,
        gcp_application_credentials,
    ):
        logger.info(f"gcp_application_credentials in use: {gcp_application_credentials}")
        args = [
            "ALL",
            f"{temp_configs_dir}",
            f"--gcp_project_id={gcp_project_id}",
            f"--gcp_bq_dataset_id={gcp_bq_dataset}",
            f"--gcp_region_id={gcp_bq_region}",
            f"--gcp_service_account_key_path={gcp_sa_key}",
            f"--gcp_impersonation_credentials={gcp_impersonation_credentials}",
            "--dry_run",
            "--debug",
            ]
        if not gcp_sa_key:
            pytest.skip("Skipping tests involving exported service-account key credentials because test environment variable GOOGLE_SDK_CREDENTIALS cannot be found.")
        result = runner.invoke(main, args)
        print(result.output)
        assert result.exit_code == 0

    @pytest.mark.xfail
    def test_cli_dry_run_oath_impersonation(
        self,
        runner,
        temp_configs_dir,
        gcp_project_id,
        gcp_bq_region,
        gcp_bq_dataset,
        gcp_impersonation_credentials,
        gcp_application_credentials,
    ):
        logger.info(f"gcp_application_credentials in use: {gcp_application_credentials}")
        args = [
            "ALL",
            f"{temp_configs_dir}",
            f"--gcp_project_id={gcp_project_id}",
            f"--gcp_bq_dataset_id={gcp_bq_dataset}",
            f"--gcp_region_id={gcp_bq_region}",
            f"--gcp_impersonation_credentials={gcp_impersonation_credentials}",
            "--dry_run",
            "--debug",
            ]
        if not gcp_impersonation_credentials:
            pytest.skip("Skipping tests involving service-account impersonation because test environment variable IMPERSONATION_SERVICE_ACCOUNT cannot be found.")
        result = runner.invoke(main, args)
        print(result.output)
        assert result.exit_code == 0

    def test_cli_dry_run_oath_impersonation_fail(
        self,
        runner,
        temp_configs_dir,
        gcp_project_id,
        gcp_bq_region,
        gcp_bq_dataset,
        gcp_application_credentials,
    ):
        logger.info(f"gcp_application_credentials in use: {gcp_application_credentials}")
        args = [
            "ALL",
            f"{temp_configs_dir}",
            f"--gcp_project_id={gcp_project_id}",
            f"--gcp_bq_dataset_id={gcp_bq_dataset}",
            f"--gcp_region_id={gcp_bq_region}",
            f"--gcp_impersonation_credentials=non-existent-svc@non-existent-project.com",
            "--dry_run",
            "--debug",
            ]
        result = runner.invoke(main, args)
        print(result.output)
        assert result.exit_code == 1
        assert isinstance(result.exception, RefreshError)

    def test_cli_dry_run_missing_project_id_fail(
        self,
        runner,
        temp_configs_dir,
        gcp_bq_region,
        gcp_bq_dataset,
        gcp_application_credentials,
    ):
        logger.info(f"gcp_application_credentials in use: {gcp_application_credentials}")
        args = [
            "ALL",
            f"{temp_configs_dir}",
            f"--gcp_bq_dataset_id={gcp_bq_dataset}",
            f"--gcp_region_id={gcp_bq_region}",
            "--dry_run",
            "--debug",
            ]
        result = runner.invoke(main, args)
        print(result.output)
        assert result.exit_code == 1
        assert isinstance(result.exception, ValueError)

    def test_cli_dry_run_dataset_in_wrong_region_fail(
        self,
        runner,
        temp_configs_dir,
        gcp_project_id,
        gcp_bq_dataset,
        gcp_application_credentials,
    ):
        logger.info(f"gcp_application_credentials in use: {gcp_application_credentials}")
        args = [
            "ALL",
            f"{temp_configs_dir}",
            f"--gcp_project_id={gcp_project_id}",
            f"--gcp_bq_dataset_id={gcp_bq_dataset}",
            "--gcp_region_id=nonexistentregion",
            "--dry_run",
            "--debug",
            ]
        result = runner.invoke(main, args)
        print(result.output)
        assert result.exit_code == 1
        assert isinstance(result.exception, AssertionError)

if __name__ == "__main__":
    raise SystemExit(pytest.main([__file__]))<|MERGE_RESOLUTION|>--- conflicted
+++ resolved
@@ -15,12 +15,6 @@
 import click.testing
 import pytest
 import logging
-<<<<<<< HEAD
-import tempfile
-import shutil
-import os
-=======
->>>>>>> 4259e6e3
 from pathlib import Path
 
 from google.auth.exceptions import RefreshError
@@ -37,74 +31,8 @@
         return click.testing.CliRunner()
 
     @pytest.fixture
-<<<<<<< HEAD
-    def gcp_project_id(self):
-        gcp_project_id = os.environ.get('GOOGLE_CLOUD_PROJECT', None)
-        if not gcp_project_id:
-            logger.fatal("Required test environment variable GOOGLE_CLOUD_PROJECT cannot be found. Set this to the project_id used for integration testing.")
-        return gcp_project_id
-
-    @pytest.fixture
-    def gcp_bq_dataset(self):
-        gcp_bq_dataset = os.environ.get('CLOUDDQ_BIGQUERY_DATASET', None)
-        if not gcp_bq_dataset:
-            logger.fatal("Required test environment variable CLOUDDQ_BIGQUERY_DATASET cannot be found. Set this to the BigQuery dataset used for integration testing.")
-        return gcp_bq_dataset
-
-    @pytest.fixture
-    def gcp_bq_region(self):
-        gcp_bq_region = os.environ.get('CLOUDDQ_BIGQUERY_REGION', None)
-        if not gcp_bq_region:
-            logger.fatal("Required test environment variable CLOUDDQ_BIGQUERY_REGION cannot be found. Set this to the BigQuery region used for integration testing.")
-        return gcp_bq_region
-
-    @pytest.fixture
-    def gcp_application_credentials(self):
-        gcp_application_credentials = os.environ.get('GOOGLE_APPLICATION_CREDENTIALS', None)
-        if not gcp_application_credentials:
-            logger.warning("Test environment variable GOOGLE_APPLICATION_CREDENTIALS cannot be found. Set this to the exported service account key path used for integration testing. The tests will proceed skipping all tests involving exported service-account key credentials.")
-            if os.environ["GOOGLE_APPLICATION_CREDENTIALS"]:
-                del os.environ["GOOGLE_APPLICATION_CREDENTIALS"]
-        return gcp_application_credentials
-    
-    @pytest.fixture
-    def gcp_sa_key(self):
-        sa_key_path = os.environ.get('GOOGLE_SDK_CREDENTIALS', None)
-        if not sa_key_path:
-            logger.warning("Test environment variable GOOGLE_SDK_CREDENTIALS cannot be found. Set this to the exported service account key path used for integration testing. The tests will proceed skipping all tests involving exported service-account key credentials.")
-            if os.environ["GOOGLE_SDK_CREDENTIALS"]:
-                del os.environ["GOOGLE_SDK_CREDENTIALS"]
-        return sa_key_path
-
-    @pytest.fixture
-    def gcp_impersonation_credentials(self):
-        gcp_impersonation_credentials = os.environ.get('IMPERSONATION_SERVICE_ACCOUNT', None)
-        if not gcp_impersonation_credentials:
-            logger.warning("Test environment variable IMPERSONATION_SERVICE_ACCOUNT cannot be found. Set this to the service account name for impersonation used for integration testing. The tests will proceed skipping all tests involving service-account impersonation.")
-            if os.environ["IMPERSONATION_SERVICE_ACCOUNT"]:
-                del os.environ["IMPERSONATION_SERVICE_ACCOUNT"]
-        return gcp_impersonation_credentials
-
-    @pytest.fixture
-    def temp_configs_dir(self, gcp_project_id, gcp_bq_dataset):
-        source_configs_path = Path("tests").joinpath("resources","configs")
-        temp_clouddq_dir = Path(tempfile.gettempdir()).joinpath("clouddq_test", "configs")
-        if os.path.exists(temp_clouddq_dir):
-            shutil.rmtree(temp_clouddq_dir)
-        destination = shutil.copytree(source_configs_path, temp_clouddq_dir)
-        test_data = Path(destination).joinpath("entities", "test-data.yml")
-        with open(test_data) as source_file:
-            lines = source_file.read()
-        with open(test_data, "w") as source_file:
-            lines = lines.replace("<your_gcp_project_id>", gcp_project_id)
-            lines = lines.replace("dq_test", gcp_bq_dataset)
-            source_file.write(lines)
-        yield destination
-        shutil.rmtree(destination)
-=======
     def temp_configs_dir(self, temp_clouddq_dir):
         return Path(temp_clouddq_dir).joinpath("configs")
->>>>>>> 4259e6e3
 
     @pytest.fixture
     def test_profiles_dir(self):
