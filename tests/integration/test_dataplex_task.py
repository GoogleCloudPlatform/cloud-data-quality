--- conflicted
+++ resolved
@@ -369,12 +369,7 @@
                     clouddq_executable_path=clouddq_executable_path,
                     clouddq_executable_checksum_path=clouddq_executable_checksum_path,
                     clouddq_pyspark_driver_path=clouddq_pyspark_driver_path,
-                    clouddq_pyspark_driver_filename=clouddq_pyspark_driver_filename,
-<<<<<<< HEAD
-                    enable_experimental_bigquery_entity_uris=True,)
-=======
-                    enable_experimental_dataplex_gcs_validation=True,)
->>>>>>> 54a576b1
+                    clouddq_pyspark_driver_filename=clouddq_pyspark_driver_filename,)
         # Check that the task has been created successfully
         print(f"CloudDQ task creation response is {response.text}")
         assert response.status_code == 200
