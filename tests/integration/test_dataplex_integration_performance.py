# Copyright 2021 Google LLC
#
# Licensed under the Apache License, Version 2.0 (the "License");
# you may not use this file except in compliance with the License.
# You may obtain a copy of the License at
#
#      http://www.apache.org/licenses/LICENSE-2.0
#
# Unless required by applicable law or agreed to in writing, software
# distributed under the License is distributed on an "AS IS" BASIS,
# WITHOUT WARRANTIES OR CONDITIONS OF ANY KIND, either express or implied.
# See the License for the specific language governing permissions and
# limitations under the License.

from pathlib import Path

import logging
import shutil
import sys

import click.testing
import pytest

from clouddq.main import main
from clouddq.utils import working_directory


logger = logging.getLogger(__name__)

@pytest.mark.dataplex
class TestDataplexPerformanceIntegration:

    @pytest.fixture(scope="session")
    def runner(self):
        return click.testing.CliRunner()

    def test_cli_16_rb_10_rules(
        self,
        runner,
        tmp_path,
        gcp_project_id,
        gcp_dataplex_region,
        gcp_dataplex_lake_name,
        gcp_dataplex_zone_id,
        gcp_bq_dataset,
        target_bq_result_dataset_name,
        target_bq_result_table_name):
        try:
            temp_dir = Path(tmp_path).joinpath("clouddq_test_cli_16_rb_10_rules")
            temp_dir.mkdir(parents=True)
            source_configs = Path("tests").joinpath("resources", "configs_16_rb_10_rules.yml").absolute()
            # Prepare entity_uri configs
            configs_16_rb_10_rules = temp_dir.joinpath("configs_16_rb_10_rules.yml").absolute()
            target_table = f"{gcp_project_id}.{target_bq_result_dataset_name}.{target_bq_result_table_name}"
            with open(source_configs) as source_file:
                lines = source_file.read()
            with open(configs_16_rb_10_rules, "w") as target_file:
                lines = lines.replace("<my-gcp-dataplex-lake-id>", gcp_dataplex_lake_name)
                lines = lines.replace("<my-gcp-dataplex-region-id>", gcp_dataplex_region)
                lines = lines.replace("<my-gcp-project-id>", gcp_project_id)
                lines = lines.replace("<my-gcp-dataplex-zone-id>", gcp_dataplex_zone_id)
                target_file.write(lines)
            with working_directory(temp_dir):
                args = [
                    "ALL",
                    f"{configs_16_rb_10_rules}",
                    f"--gcp_project_id={gcp_project_id}",
                    f"--gcp_bq_dataset_id={gcp_bq_dataset}",
                    f"--target_bigquery_summary_table={target_table}",
<<<<<<< HEAD
                    "--enable_experimental_bigquery_entity_uris",
=======
                    "--enable_experimental_dataplex_gcs_validation",
>>>>>>> 54a576b1
                    "--debug",
                    ]
                logger.info(f"Args: {' '.join(args)}")
                result = runner.invoke(main, args)
                logger.info(result.output)
                assert result.exit_code == 0
        finally:
            shutil.rmtree(temp_dir)


if __name__ == "__main__":
    raise SystemExit(pytest.main([__file__, '-vv', '-rP', '-n', '1'] + sys.argv[1:]))<|MERGE_RESOLUTION|>--- conflicted
+++ resolved
@@ -67,11 +67,6 @@
                     f"--gcp_project_id={gcp_project_id}",
                     f"--gcp_bq_dataset_id={gcp_bq_dataset}",
                     f"--target_bigquery_summary_table={target_table}",
-<<<<<<< HEAD
-                    "--enable_experimental_bigquery_entity_uris",
-=======
-                    "--enable_experimental_dataplex_gcs_validation",
->>>>>>> 54a576b1
                     "--debug",
                     ]
                 logger.info(f"Args: {' '.join(args)}")
