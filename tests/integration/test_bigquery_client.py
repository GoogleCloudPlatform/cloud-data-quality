--- conflicted
+++ resolved
@@ -47,17 +47,13 @@
         dataset = "bigquery-public-data.google_analytics_sample"
         project_id = dataset.split(".")[0]
         region = "US"
-<<<<<<< HEAD
-        assert region == client.get_dataset_region(dataset=dataset, project_id=project_id)
+        assert region == test_bigquery_client.get_dataset_region(dataset=dataset, project_id=project_id)
 
-    def test_assert_dataset_is_in_region_failure(self, client):
+    def test_assert_dataset_is_in_region_failure(self, test_bigquery_client):
         dataset = "bigquery-public-data.google_analytics_sample"
         project_id = dataset.split(".")[0]
         region = "EU"
-        assert region != client.get_dataset_region(dataset=dataset, project_id=project_id)
-=======
-        test_bigquery_client.assert_dataset_is_in_region(dataset=dataset, region=region)
->>>>>>> f6c2a6f6
+        assert region != test_bigquery_client.get_dataset_region(dataset=dataset, project_id=project_id)
 
     def test_assert_is_table_exists(self, test_bigquery_client):
         table_name = "bigquery-public-data.github_repos.commits"
@@ -99,15 +95,12 @@
         table = f"{gcp_project_id}.{target_bq_result_dataset_name}.{target_bq_result_table_name}"
         test_bigquery_client.assert_required_columns_exist_in_table(table=table)
 
-<<<<<<< HEAD
-=======
     def test_assert_dataset_is_in_region_failure(self, test_bigquery_client):
         dataset = "bigquery-public-data.google_analytics_sample"
         region = "EU"
         with pytest.raises(AssertionError):
             test_bigquery_client.assert_dataset_is_in_region(dataset=dataset, region=region)
 
->>>>>>> f6c2a6f6
 
 if __name__ == "__main__":
     raise SystemExit(pytest.main([__file__, '-vv', '-rP', '-n', 'auto']))