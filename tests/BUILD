--- conflicted
+++ resolved
@@ -49,12 +49,8 @@
     requirement("py"),
     requirement("pytest"),
     requirement("click"),
-<<<<<<< HEAD
-    requirement("click-logging"),
-=======
     requirement("coloredlogs"),
     requirement("gitpython"),
->>>>>>> 352be1e9
 ]
 
 SRCS = glob([
