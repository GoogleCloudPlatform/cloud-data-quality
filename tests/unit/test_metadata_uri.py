--- conflicted
+++ resolved
@@ -53,14 +53,11 @@
                 id="missing_entity_id"
             ),
             pytest.param(
-<<<<<<< HEAD
-=======
                 "dataplex://projects/project-id/locations/us-central1/lakes/lake-id/zones/zone-id/entities/",
                 ValueError,
                 id="missing_entity_id_1"
             ),
             pytest.param(
->>>>>>> df8d3002
                 "dataplex://projects@",
                 ValueError,
                 id="unsupported_@"
@@ -115,7 +112,6 @@
         assert parsed_uri.configs == expected_entity_dict["configs"]
         assert parsed_uri.to_dict() == expected_entity_dict
 
-<<<<<<< HEAD
     def test_entity_uri_dataplex_uri_to_dataplex_entity(self):
         entity_uri = "dataplex://projects/project-id/locations/us-central1/lakes/lake-id/zones/zone-id/entities/entity-id"
         parsed_uri = DqEntityUri.from_uri(entity_uri)
@@ -137,8 +133,6 @@
         }
         assert dataplex_entity.to_dict() == expected_dataplex_entity_dict
 
-=======
->>>>>>> df8d3002
     @pytest.mark.parametrize(
         "entity_uri,error_type",
         [
