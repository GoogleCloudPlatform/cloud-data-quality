--- conflicted
+++ resolved
@@ -292,7 +292,6 @@
             "metadata": {"key": "value"}
         }
 
-<<<<<<< HEAD
         output = DqRuleBinding.from_dict(
             rule_binding_id="valid",
             kwargs=dq_rule_binding_dict_with_conflicted_column_id
@@ -300,14 +299,6 @@
 
         assert output["rule_configs_dict"]["REGEX_VALID_EMAIL"]["rule_sql_expr"] == \
             "REGEXP_CONTAINS( CAST( data.data  AS STRING), '^[^@]+[@]{1}[^@]+$' )"
-=======
-        output = DqRuleBinding.from_dict(rule_binding_id="valid",
-                                         kwargs=dq_rule_binding_dict_with_conflicted_column_id)\
-            .resolve_all_configs_to_dict(configs_cache=configs_cache)
-
-        assert output["rule_configs_dict"]["REGEX_VALID_EMAIL"]["rule_sql_expr"] \
-               == "REGEXP_CONTAINS( CAST( data.data  AS STRING), '^[^@]+[@]{1}[^@]+$' )"
->>>>>>> b8d06369
 
     def test_dq_rule_binding_conflicted_column_id_is_not_escaped_for_sql_statement(self, temp_configs_dir, tmp_path):
         try:
@@ -326,7 +317,6 @@
             "metadata": {"key": "value"}
         }
 
-<<<<<<< HEAD
         output = DqRuleBinding.from_dict(
             rule_binding_id="valid",
             kwargs=dq_rule_binding_dict_with_conflicted_column_id
@@ -346,15 +336,6 @@
         |using (data)"""
         assert strip_margin(text.replace(r"\s\s+", " ")) == \
             strip_margin(expected.replace(r"\s\s+", " "))
-=======
-        output = DqRuleBinding.from_dict(rule_binding_id="valid",
-                                         kwargs=dq_rule_binding_dict_with_conflicted_column_id)\
-            .resolve_all_configs_to_dict(configs_cache=configs_cache)
-
-        assert output["rule_configs_dict"]["NO_DUPLICATES_IN_COLUMN_GROUPS"]["rule_sql_expr"].replace('\n', ' ') \
-               == "select a.* from data a inner join (   select     data   from data   group by data   having " \
-                  "count(*) > 1 ) duplicates using (data)"
->>>>>>> b8d06369
 
     def test_rule_type_not_implemented(self):
         """ """
