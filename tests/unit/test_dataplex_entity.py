--- conflicted
+++ resolved
@@ -92,12 +92,7 @@
 
         dataplex_entity_expected = {
             "name": "projects/project-id/locations/location-id/lakes/lake_name/zones/zone-id/entities/entity_id",
-<<<<<<< HEAD
-            'db_primary_key': f'projects/project-id/locations/location-id/lakes'
-                              f'/lake_name/zones/zone-id/entities/entity_id',
-=======
             "db_primary_key": "projects/project-id/locations/location-id/lakes/lake_name/zones/zone-id/entities/entity_id",  # noqa: E501
->>>>>>> 982a2331
             "createTime": "createTimestamp",
             "updateTime": "updateTimestamp",
             "id": "entity_id",
