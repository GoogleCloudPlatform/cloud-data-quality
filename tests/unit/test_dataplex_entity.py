# Copyright 2021 Google LLC
#
# Licensed under the Apache License, Version 2.0 (the "License");
# you may not use this file except in compliance with the License.
# You may obtain a copy of the License at
#
#      http://www.apache.org/licenses/LICENSE-2.0
#
# Unless required by applicable law or agreed to in writing, software
# distributed under the License is distributed on an "AS IS" BASIS,
# WITHOUT WARRANTIES OR CONDITIONS OF ANY KIND, either express or implied.
# See the License for the specific language governing permissions and
# limitations under the License.

import json

import pytest

from clouddq.classes.dataplex_entity import DataplexEntity
from clouddq.classes.dataplex_entity_schema import DataplexEntitySchema


class TestDataplexEntity:

    @pytest.fixture()
    def mock_valid_dataplex_input(self) -> dict:
        """Fixture that returns a static valid dataplex entity."""
        with open("tests/resources/mock_valid_dataplex_entity.json") as f:
            return json.load(f)

    @pytest.fixture()
    def mock_invalid_dataplex_input(self) -> dict:
        """Fixture that returns a static invalid dataplex entity."""
        with open("tests/resources/mock_invalid_dataplex_entity.json") as f:
            return json.load(f)

    def test_create_dataplex_entity_from_input_dict(self, mock_valid_dataplex_input):
        """ """
        name = "projects/project-id/locations/location-id/lakes/lake_name/zones/zone-id/entities/entity_id"
        dataplex_entity_actual = DataplexEntity.from_dict(entity_id=name, kwargs=mock_valid_dataplex_input)

        dataplex_entity_expected_dict = {
            "name": name,
            "db_primary_key": name,
            "createTime": "createTimestamp",
            "updateTime": "updateTimestamp",
            "id": "entity_id",
            "type": "TABLE",
            "asset": "asset-id",
            "dataPath": "projects/project-id/datasets/bigquery_dataset_id/tables/table_name",
            "system": "BIGQUERY",
            "format": {"format": "OTHER"},
            "schema": {"fields": [{"name": "column1", "type": "STRING", "mode": "REQUIRED"},
                              {"name": "column2", "type": "STRING", "mode": "REQUIRED"},
                              {"name": "column3", "type": "STRING", "mode": "REQUIRED"},
                              {"name": "column4", "type": "TIMESTAMP", "mode": "REQUIRED"}]}
        }
        assert dataplex_entity_actual == DataplexEntity.from_dict(entity_id=name, kwargs=dataplex_entity_expected_dict)

    def test_validate_dataplex_entity(self, mock_valid_dataplex_input):
        """ """
        name = "projects/project-id/locations/location-id/lakes/lake_name/zones/zone-id/entities/entity_id"
        dataplex_entity = DataplexEntity.from_dict(entity_id=name, kwargs=mock_valid_dataplex_input)

        schema = {"fields": [{"name": "column1", "type": "STRING", "mode": "REQUIRED"},
                             {"name": "column2", "type": "STRING", "mode": "REQUIRED"},
                             {"name": "column3", "type": "STRING", "mode": "REQUIRED"},
                             {"name": "column4", "type": "TIMESTAMP", "mode": "REQUIRED"}]}

        assert dataplex_entity.name == name
        assert dataplex_entity.createTime == "createTimestamp"
        assert dataplex_entity.updateTime == "updateTimestamp"
        assert dataplex_entity.id == "entity_id"
        assert dataplex_entity.type == "TABLE"
        assert dataplex_entity.asset == "asset-id"
        assert dataplex_entity.dataPath == "projects/project-id/datasets/bigquery_dataset_id/tables/table_name"
        assert dataplex_entity.system == "BIGQUERY"
        assert dataplex_entity.format == {"format": "OTHER"}
        assert dataplex_entity.schema == DataplexEntitySchema.from_dict(entity_id="entity_id", kwargs=schema)
        assert dataplex_entity.project_id == "project-id"
        assert dataplex_entity.location == "location-id"
        assert dataplex_entity.lake == "lake_name"
        assert dataplex_entity.zone == "zone-id"

    def test_validate_dataplex_entity_to_dict(self, mock_valid_dataplex_input):
        """ """
        name = "projects/project-id/locations/location-id/lakes/lake_name/zones/zone-id/entities/entity_id"
        dataplex_entity = DataplexEntity.from_dict(entity_id=name, kwargs=mock_valid_dataplex_input)

        schema = {"fields": [{"name": "column1", "type": "STRING", "mode": "REQUIRED"},
                              {"name": "column2", "type": "STRING", "mode": "REQUIRED"},  # noqa: E127
                              {"name": "column3", "type": "STRING", "mode": "REQUIRED"},  # noqa: E127
                              {"name": "column4", "type": "TIMESTAMP", "mode": "REQUIRED"}]}  # noqa: E127

        dataplex_entity_expected = {
            "name": name,
            "db_primary_key": name,
            "createTime": "createTimestamp",
            "updateTime": "updateTimestamp",
            "id": "entity_id",
            "type": "TABLE",
            "asset": "asset-id",
            "dataPath": "projects/project-id/datasets/bigquery_dataset_id/tables/table_name",
            "system": "BIGQUERY",
            "format": {"format": "OTHER"},
            "schema": DataplexEntitySchema.from_dict(entity_id=name, kwargs=schema),
            "project_id": "project-id",
            "location": "location-id",
            "lake": "lake_name",
            "zone": "zone-id",
        }

        assert dataplex_entity.to_dict() == dataplex_entity_expected

<<<<<<< HEAD
    def test_validate_dataplex_entity_to_dict_missing_format(self, mock_valid_dataplex_input):
=======
    def test_validate_dataplex_entity_to_dict_no_format(self, mock_valid_dataplex_input):
>>>>>>> 6e66fabe
        """ """
        name = "projects/project-id/locations/location-id/lakes/lake_name/zones/zone-id/entities/entity_id"
        test_input = mock_valid_dataplex_input
        del test_input["format"]
        dataplex_entity = DataplexEntity.from_dict(entity_id=name, kwargs=mock_valid_dataplex_input)

        schema = {"fields": [{"name": "column1", "type": "STRING", "mode": "REQUIRED"},
                              {"name": "column2", "type": "STRING", "mode": "REQUIRED"},  # noqa: E127
                              {"name": "column3", "type": "STRING", "mode": "REQUIRED"},  # noqa: E127
                              {"name": "column4", "type": "TIMESTAMP", "mode": "REQUIRED"}]}  # noqa: E127

        dataplex_entity_expected = {
            "name": name,
            "db_primary_key": name,
            "createTime": "createTimestamp",
            "updateTime": "updateTimestamp",
            "id": "entity_id",
            "type": "TABLE",
            "asset": "asset-id",
            "dataPath": "projects/project-id/datasets/bigquery_dataset_id/tables/table_name",
            "system": "BIGQUERY",
            "format": None,
            "schema": DataplexEntitySchema.from_dict(entity_id=name, kwargs=schema),
            "project_id": "project-id",
            "location": "location-id",
            "lake": "lake_name",
            "zone": "zone-id",
        }

        assert dataplex_entity.to_dict() == dataplex_entity_expected

    def test_dataplex_entity_missing_columns_failure(self, mock_invalid_dataplex_input):
        """ """
        with pytest.raises(ValueError):
            DataplexEntity.from_dict(entity_id="test", kwargs=mock_invalid_dataplex_input)


if __name__ == "__main__":
    raise SystemExit(pytest.main([__file__, '-vv', '-rP', '-n', 'auto']))<|MERGE_RESOLUTION|>--- conflicted
+++ resolved
@@ -112,11 +112,7 @@
 
         assert dataplex_entity.to_dict() == dataplex_entity_expected
 
-<<<<<<< HEAD
-    def test_validate_dataplex_entity_to_dict_missing_format(self, mock_valid_dataplex_input):
-=======
     def test_validate_dataplex_entity_to_dict_no_format(self, mock_valid_dataplex_input):
->>>>>>> 6e66fabe
         """ """
         name = "projects/project-id/locations/location-id/lakes/lake_name/zones/zone-id/entities/entity_id"
         test_input = mock_valid_dataplex_input
