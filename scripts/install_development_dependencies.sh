--- conflicted
+++ resolved
@@ -22,12 +22,6 @@
     exit 1
 fi
 
-<<<<<<< HEAD
-
-# Install Python dependencies
-DEBIAN_FRONTEND=noninteractive sudo apt-get update && sudo apt-get install -y \
-make build-essential libssl-dev zlib1g-dev \
-=======
 SILENT=false
 if [[ $# -eq 0 ]]; then
   echo "SILENT: ${SILENT}"
@@ -41,17 +35,9 @@
 # Install Python dependencies
 DEBIAN_FRONTEND=noninteractive sudo apt-get update > /dev/null
 DEBIAN_FRONTEND=noninteractive sudo apt-get install -yq make build-essential libssl-dev zlib1g-dev \
->>>>>>> 9c743b9c
 libbz2-dev libreadline-dev libsqlite3-dev wget curl llvm \
 libncursesw5-dev xz-utils tk-dev libxml2-dev libxmlsec1-dev libffi-dev liblzma-dev  \
 zip unzip git
-
-# Install sandboxfs
-DEBIAN_FRONTEND=noninteractive sudo apt-get update && sudo apt install -y libfuse2
-curl -Lo /tmp/sandboxfs-0.2.0.tgz https://github.com/bazelbuild/sandboxfs/releases/download/sandboxfs-0.2.0/sandboxfs-0.2.0-20200420-linux-x86_64.tgz
-sudo tar xzv -C /usr/local -f /tmp/sandboxfs-0.2.0.tgz
-rm /tmp/sandboxfs-0.2.0.tgz
-sandboxfs --help
 
 # Install golang for building Bazelisk
 if ! [ -x "$(command -v "go")" ]; then
