steps:
  - name: us-central1-docker.pkg.dev/dataplex-clouddq/clouddq-images/clouddq
    args:
      - '-c'
      - |
        set -x
<<<<<<< HEAD
        source scripts/cloud_build_test_custom_image.sh "3.9.7"
=======
        DEBIAN_FRONTEND=noninteractive apt-get update && apt-get install -yq tzdata sudo lsb-release apt-utils
        source scripts/cloud_build_test_debian_ubuntu.sh "3.9.7"
        make check
>>>>>>> 83b585fd
        make test test_dataplex_metadata
        make test test_dataplex_metadata_uri_templates
        make test test_dataplex_dq_configs_cache
        make test test_dataplex_integration_performance
        make test test_dataplex_task
    entrypoint: /bin/bash
    env:
    - 'GOOGLE_CLOUD_PROJECT=${_GOOGLE_CLOUD_PROJECT}'
    - 'CLOUDDQ_BIGQUERY_DATASET=${_CLOUDDQ_BIGQUERY_DATASET}'
    - 'CLOUDDQ_BIGQUERY_REGION=${_CLOUDDQ_BIGQUERY_REGION}'
    - 'GCS_BUCKET_NAME=${_GCS_BUCKET_NAME}'
    - 'GCS_BAZEL_CACHE=${_GCS_BAZEL_CACHE}'
    - 'DATAPLEX_LAKE_NAME=${_DATAPLEX_LAKE_NAME}'
    - 'DATAPLEX_REGION_ID=${_DATAPLEX_REGION_ID}'
    - 'DATAPLEX_ZONE_ID=${_DATAPLEX_ZONE_ID}'
    - 'DATAPLEX_ENDPOINT=${_DATAPLEX_ENDPOINT}'
    - 'DATAPLEX_BIGQUERY_DATASET_ID=${_DATAPLEX_BIGQUERY_DATASET_ID}'
    - 'DATAPLEX_BUCKET_NAME=${_DATAPLEX_BUCKET_NAME}'
    - 'DATAPLEX_TARGET_BQ_DATASET=${_DATAPLEX_TARGET_BQ_DATASET}'
    - 'DATAPLEX_TARGET_BQ_TABLE=${_DATAPLEX_TARGET_BQ_TABLE}'
    - 'DATAPLEX_TASK_SA=${_DATAPLEX_TASK_SA}'
timeout: 3600s
options:
  machineType: 'E2_HIGHCPU_8'
logsBucket: '${_GCS_CLOUD_BUILD_LOGS_BUCKET}'<|MERGE_RESOLUTION|>--- conflicted
+++ resolved
@@ -4,13 +4,8 @@
       - '-c'
       - |
         set -x
-<<<<<<< HEAD
         source scripts/cloud_build_test_custom_image.sh "3.9.7"
-=======
-        DEBIAN_FRONTEND=noninteractive apt-get update && apt-get install -yq tzdata sudo lsb-release apt-utils
-        source scripts/cloud_build_test_debian_ubuntu.sh "3.9.7"
         make check
->>>>>>> 83b585fd
         make test test_dataplex_metadata
         make test test_dataplex_metadata_uri_templates
         make test test_dataplex_dq_configs_cache
