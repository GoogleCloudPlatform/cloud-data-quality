--- conflicted
+++ resolved
@@ -20,12 +20,8 @@
 [tool.poetry.dependencies]
 python = "^3.8.6,<3.9.0"
 click = "^7.1.2"
-<<<<<<< HEAD
-click-logging = "^1.0.1"
-=======
 coloredlogs="^15.0.1"
 gitpython="^3.1.24"
->>>>>>> 352be1e9
 # Waiting for dbt to upgrade their jinja2 dependency to remove vulnerability in 2.11.2
 Jinja2 = "^2.11.2"
 PyYAML = "^5.3.1"
@@ -81,7 +77,6 @@
 [tool.isort]
 profile = "google"
 force_single_line = true
-force_sort_within_sections = true
 reverse_relative = true
 atomic = true
 include_trailing_comma = true
@@ -92,5 +87,5 @@
 skip_glob = ["*/setup.py"]
 filter_files = true
 known_first_party = "clouddq"
-known_third_party = ['typical','click','jinja2','pytest','yaml']
+known_third_party = ['click','jinja2','pytest','yaml', 'pyyaml', 'dbt', 'gitpython', 'coloredlogs']
 no_lines_before = "LOCALFOLDER"